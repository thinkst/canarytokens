--- conflicted
+++ resolved
@@ -7,11 +7,7 @@
     mark_ingesting,
     in_state,
 )
-<<<<<<< HEAD
-from .operations import (
-=======
 from canarytokens.aws_infra.operations import (
->>>>>>> 6f393728
     get_canarydrop_from_handle,
     get_role_create_commands,
     start_operation,
@@ -20,25 +16,16 @@
     add_handle_response,
     setup_new_plan,
 )
-<<<<<<< HEAD
-from .plan_generation import (
-=======
 from canarytokens.aws_infra.plan_generation import (
->>>>>>> 6f393728
     generate_proposed_plan,
     generate_data_choice,
     add_new_assets_to_plan,
     generate_child_assets,
-<<<<<<< HEAD
-)
-from .aws_management import get_shared_secret, get_current_ingestion_bus
-=======
 )
 from canarytokens.aws_infra.aws_management import (
     get_shared_secret,
     get_current_ingestion_bus,
 )
->>>>>>> 6f393728
 
 # Putting this here for the editor, not for * imports
 __all__ = [
