<<<<<<< HEAD
=======
from dataclasses import dataclass
>>>>>>> 6f393728
import enum
import json
import math
import random
<<<<<<< HEAD

from canarytokens.aws_infra.db_queries import get_current_assets
from canarytokens.aws_infra.data_generation import GeminiDecoyNameGenerator
=======
import string
from typing import Optional

from canarytokens.aws_infra.db_queries import get_current_assets
from canarytokens.aws_infra import data_generation
>>>>>>> 6f393728
from canarytokens.aws_infra.state_management import is_ingesting
from canarytokens.canarydrop import Canarydrop
from canarytokens.models import AWSInfraAssetType
from canarytokens.settings import FrontendSettings
import asyncio

settings = FrontendSettings()

<<<<<<< HEAD

MAX_CHILD_ITEMS = 20
MAX_S3_BUCKETS = 10
MAX_DYNAMO_TABLES = 10
MAX_SSM_PARAMETERS = 10
MAX_SQS_QUEUES = 10
MAX_SECRET_MANAGER_SECRETS = 10

NAME_GENERATOR = GeminiDecoyNameGenerator()


class AssetLabel(str, enum.Enum):
    """
    Enum for asset labels used in the AWS infrastructure.
    """

    BUCKET_NAME = "bucket_name"
    OBJECTS = "objects"
    OBJECT_PATH = "object_path"
    SQS_QUEUE_NAME = "sqs_queue_name"
    SSM_PARAMETER_NAME = "ssm_parameter_name"
    SECRET_NAME = "secret_name"
    TABLE_NAME = "table_name"
    TABLE_ITEMS = "table_items"
    TABLE_ITEM = "table_item"


async def generate_for_asset_type(
    asset_type: AWSInfraAssetType, inventory: list, count: int = 1
):
    suggested = await NAME_GENERATOR.generate_names(asset_type, inventory, count)
    return suggested.suggested_names


async def _add_s3_buckets(aws_deployed_assets, aws_inventoried_assets, plan):
    count = _get_decoy_asset_count(
        aws_inventoried_assets,
        AWSInfraAssetType.S3_BUCKET,
        aws_deployed_assets,
        MAX_S3_BUCKETS,
    )
    if count <= 0:
        return
    bucket_names = await generate_for_asset_type(
        AWSInfraAssetType.S3_BUCKET,
        aws_inventoried_assets.get(AWSInfraAssetType.S3_BUCKET.value, []),
        count,
    )
    plan["assets"][AWSInfraAssetType.S3_BUCKET.value].extend(
        [
            {AssetLabel.BUCKET_NAME: bucket_name, "objects": [], "off_inventory": False}
            for bucket_name in bucket_names
        ]
    )


async def _add_sqs_queues(aws_deployed_assets, aws_inventoried_assets, plan):
    count = _get_decoy_asset_count(
        aws_inventoried_assets,
        AWSInfraAssetType.SQS_QUEUE,
        aws_deployed_assets,
        MAX_SQS_QUEUES,
    )
    if count <= 0:
        return
    sqs_queue_names = await generate_for_asset_type(
        AWSInfraAssetType.SQS_QUEUE,
        aws_inventoried_assets.get(AWSInfraAssetType.SQS_QUEUE.value, []),
        count,
    )
    plan["assets"][AWSInfraAssetType.SQS_QUEUE.value].extend(
        [
            {AssetLabel.SQS_QUEUE_NAME: sqs_queue_name, "off_inventory": False}
            for sqs_queue_name in sqs_queue_names
        ]
    )
=======

class AssetLabel(str, enum.Enum):
    """
    Enum for asset labels used in the AWS infrastructure.
    """

    BUCKET_NAME = "bucket_name"
    OBJECTS = "objects"
    OBJECT_PATH = "object_path"
    SQS_QUEUE_NAME = "sqs_queue_name"
    SSM_PARAMETER_NAME = "ssm_parameter_name"
    SECRET_NAME = "secret_name"
    TABLE_NAME = "table_name"
    TABLE_ITEMS = "table_items"
    TABLE_ITEM = "table_item"


@dataclass
class AssetTypeConfig:
    max_assets: int
    asset_label_key: AssetLabel
    child_asset_label_key: Optional[AssetLabel] = None
    max_child_items: Optional[int] = None


_ASSET_TYPE_CONFIG = {
    AWSInfraAssetType.S3_BUCKET: AssetTypeConfig(
        10, AssetLabel.BUCKET_NAME, AssetLabel.OBJECTS, 20
    ),
    AWSInfraAssetType.SQS_QUEUE: AssetTypeConfig(10, AssetLabel.SQS_QUEUE_NAME),
    AWSInfraAssetType.SSM_PARAMETER: AssetTypeConfig(10, AssetLabel.SSM_PARAMETER_NAME),
    AWSInfraAssetType.SECRETS_MANAGER_SECRET: AssetTypeConfig(
        10, AssetLabel.SECRET_NAME
    ),
    AWSInfraAssetType.DYNAMO_DB_TABLE: AssetTypeConfig(
        10, AssetLabel.TABLE_NAME, AssetLabel.TABLE_ITEMS, 20
    ),
}


def generate_tf_variables(canarydrop: Canarydrop, plan: dict) -> dict:
    """
    Generate variables to be used in the terraform template.
    """
    tf_variables = {
        "s3_bucket_names": [],
        "s3_objects": [],
        "sqs_queues": [],
        "ssm_parameters": [],
        "secrets": [],
        "tables": [],
        "table_items": [],
        "canarytoken_id": canarydrop.canarytoken.value(),
        "target_bus_arn": _get_ingestion_bus_arn(
            canarydrop.aws_infra_ingestion_bus_name
        ),
        "account_id": canarydrop.aws_account_id,
        "region": canarydrop.aws_region,
    }
    for bucket in plan["S3Bucket"]:
        tf_variables["s3_bucket_names"].append(bucket[AssetLabel.BUCKET_NAME])
        for s3_object in bucket.get("objects", []):
            tf_variables["s3_objects"].append(
                {
                    "bucket": bucket[AssetLabel.BUCKET_NAME],
                    "key": s3_object,
                    "content": "".join(
                        random.choice(
                            string.ascii_letters + string.digits,
                            k=random.randint(5, 1000),
                        )
                    ),
                }
            )
    return tf_variables


async def _add_assets_for_type(
    asset_type: AWSInfraAssetType,
    aws_deployed_assets: dict,
    aws_inventoried_assets: dict,
    plan: dict,
):
    """
    Add assets of a specific type to the plan.
    """
    inventory_count = len(aws_inventoried_assets.get(asset_type, []))
    scaled_decoy_count = math.ceil(math.log2(inventory_count + 1)) or 1
    deployed_decoy_count_remaining = _ASSET_TYPE_CONFIG[asset_type].max_assets - len(
        aws_deployed_assets.get(asset_type, [])
    )
    decoy_asset_count = min(deployed_decoy_count_remaining, scaled_decoy_count)

    if decoy_asset_count <= 0:
        return

    asset_names = (
        await data_generation.generate_names(
            asset_type, aws_inventoried_assets.get(asset_type, []), decoy_asset_count
        )
    ).suggested_names

    config = _ASSET_TYPE_CONFIG[asset_type]
>>>>>>> 6f393728

    assets = []
    for asset_name in asset_names:
        asset = {config.asset_label_key: asset_name, "off_inventory": False}
        # Add type-specific child assets if they exist
        if child_asset_name_key := config.child_asset_label_key:
            asset[child_asset_name_key] = []
        assets.append(asset)
    plan[asset_type].extend(assets)

<<<<<<< HEAD
async def _add_ssm_parameters(aws_deployed_assets, aws_inventoried_assets, plan):
    count = _get_decoy_asset_count(
        aws_inventoried_assets,
        AWSInfraAssetType.SSM_PARAMETER,
        aws_deployed_assets,
        MAX_SSM_PARAMETERS,
    )
    if count <= 0:
        return
    ssm_parameter_names = await generate_for_asset_type(
        AWSInfraAssetType.SSM_PARAMETER,
        aws_inventoried_assets.get(AWSInfraAssetType.SSM_PARAMETER.value, []),
        count,
    )
    plan["assets"][AWSInfraAssetType.SSM_PARAMETER.value].extend(
        [
            {AssetLabel.SSM_PARAMETER_NAME: ssm_parameter_name, "off_inventory": False}
            for ssm_parameter_name in ssm_parameter_names
        ]
    )


async def _add_secret_manager_secrets(
    aws_deployed_assets, aws_inventoried_assets, plan
):
    count = _get_decoy_asset_count(
        aws_inventoried_assets,
        AWSInfraAssetType.SECRETS_MANAGER_SECRET,
        aws_deployed_assets,
        MAX_SECRET_MANAGER_SECRETS,
    )
    if count <= 0:
        return
    secret_names = await generate_for_asset_type(
        AWSInfraAssetType.SECRETS_MANAGER_SECRET,
        aws_inventoried_assets.get(AWSInfraAssetType.SECRETS_MANAGER_SECRET.value, []),
        count,
    )
    plan["assets"][AWSInfraAssetType.SECRETS_MANAGER_SECRET.value].extend(
        [
            {AssetLabel.SECRET_NAME: secret_name, "off_inventory": False}
            for secret_name in secret_names
        ]
    )


async def _add_dynamo_tables(aws_deployed_assets, aws_inventoried_assets, plan):
    count = _get_decoy_asset_count(
        aws_inventoried_assets,
        AWSInfraAssetType.DYNAMO_DB_TABLE,
        aws_deployed_assets,
        MAX_DYNAMO_TABLES,
    )
    if count <= 0:
        return
    table_names = await generate_for_asset_type(
        AWSInfraAssetType.DYNAMO_DB_TABLE,
        aws_inventoried_assets.get(AWSInfraAssetType.DYNAMO_DB_TABLE.value, []),
        count,
    )
    plan["assets"][AWSInfraAssetType.DYNAMO_DB_TABLE.value].extend(
        [
            {
                AssetLabel.TABLE_NAME: table_name,
                "off_inventory": False,
                "table_items": [],
            }
            for table_name in table_names
        ]
    )


def _get_decoy_asset_count(
    aws_inventoried_assets,
    asset_type: AWSInfraAssetType,
    aws_deployed_assets,
    MAX_ASSETS: int,
):
    return min(
        max(
            math.ceil(
                math.log2(len(aws_inventoried_assets.get(asset_type.value, [])) + 1)
            ),
            1,
        ),
        MAX_ASSETS - len(aws_deployed_assets.get(asset_type.value, [])),
    )


async def add_new_assets_to_plan(
    aws_deployed_assets: dict, aws_inventoried_assets: dict, plan: dict
):
    """
    Asynchronously add new decoy AWS assets to the plan based on the current deployed and inventoried assets.
    """
    await asyncio.gather(
        _add_s3_buckets(aws_deployed_assets, aws_inventoried_assets, plan),
        _add_sqs_queues(aws_deployed_assets, aws_inventoried_assets, plan),
        _add_ssm_parameters(aws_deployed_assets, aws_inventoried_assets, plan),
        _add_secret_manager_secrets(aws_deployed_assets, aws_inventoried_assets, plan),
        _add_dynamo_tables(aws_deployed_assets, aws_inventoried_assets, plan),
    )
=======

async def add_new_assets_to_plan(
    aws_deployed_assets: dict, aws_inventoried_assets: dict, plan: dict
):
    """
    Asynchronously add new decoy AWS assets to the plan based on the current deployed and inventoried assets.
    """
    # Create tasks for all asset types
    tasks = []
    for asset_type in _ASSET_TYPE_CONFIG:
        tasks.append(
            _add_assets_for_type(
                asset_type, aws_deployed_assets, aws_inventoried_assets, plan
            )
        )

    await asyncio.gather(*tasks)
>>>>>>> 6f393728


def add_current_assets_to_plan(
    aws_deployed_assets: dict,
    aws_inventoried_assets: dict,
    proposed_plan: dict,
    current_plan: dict,
):
<<<<<<< HEAD
    # add current assets
    for bucket_name in aws_deployed_assets.get(AWSInfraAssetType.S3_BUCKET.value, []):
        objects = list(
            filter(
                lambda bucket: bucket[AssetLabel.BUCKET_NAME] == bucket_name,
                current_plan.get("assets", {}).get(
                    AWSInfraAssetType.S3_BUCKET.value, []
                ),
            )
        )[0].get("objects", [])
        proposed_plan["assets"][AWSInfraAssetType.S3_BUCKET.value].append(
            {
                AssetLabel.BUCKET_NAME: bucket_name,
                "objects": objects,
                "off_inventory": bucket_name
                not in aws_inventoried_assets.get(
                    AWSInfraAssetType.S3_BUCKET.value, []
                ),
            }
        )

    for sqs_queue_name in aws_deployed_assets.get(
        AWSInfraAssetType.SQS_QUEUE.value, []
    ):
        proposed_plan["assets"][AWSInfraAssetType.SQS_QUEUE.value].append(
            {
                AssetLabel.SQS_QUEUE_NAME: sqs_queue_name,
                "off_inventory": sqs_queue_name
                not in aws_inventoried_assets.get(
                    AWSInfraAssetType.SQS_QUEUE.value, []
                ),
            }
        )

    for ssm_parameter_name in aws_deployed_assets.get(
        AWSInfraAssetType.SSM_PARAMETER.value, []
    ):
        proposed_plan["assets"][AWSInfraAssetType.SSM_PARAMETER.value].append(
            {
                AssetLabel.SSM_PARAMETER_NAME: ssm_parameter_name,
                "off_inventory": ssm_parameter_name
                not in aws_inventoried_assets.get(
                    AWSInfraAssetType.SSM_PARAMETER.value, []
                ),
=======
    """
    Add current deployed assets to the proposed plan.
    """
    for asset_type, config in _ASSET_TYPE_CONFIG.items():
        asset_key = config.asset_label_key

        for asset_name in aws_deployed_assets.get(asset_type, []):
            asset = {
                asset_key: asset_name,
                "off_inventory": asset_name
                not in aws_inventoried_assets.get(asset_type, []),
>>>>>>> 6f393728
            }

<<<<<<< HEAD
    for secret_name in aws_deployed_assets.get(
        AWSInfraAssetType.SECRETS_MANAGER_SECRET.value, []
    ):
        proposed_plan["assets"][AWSInfraAssetType.SECRETS_MANAGER_SECRET.value].append(
            {
                AssetLabel.SECRET_NAME: secret_name,
                "off_inventory": secret_name
                not in aws_inventoried_assets.get(
                    AWSInfraAssetType.SECRETS_MANAGER_SECRET.value, []
                ),
            }
        )

    for table_name in aws_deployed_assets.get(
        AWSInfraAssetType.DYNAMO_DB_TABLE.value, []
    ):
        table_items = list(
            filter(
                lambda table: table[AssetLabel.TABLE_NAME] == table_name,
                current_plan.get("assets", {}).get(
                    AWSInfraAssetType.DYNAMO_DB_TABLE.value, []
                ),
            )
        )[0].get("table_items", [])
        proposed_plan["assets"][AWSInfraAssetType.DYNAMO_DB_TABLE.value].append(
            {
                AssetLabel.TABLE_NAME: table_name,
                "off_inventory": table_name
                not in aws_inventoried_assets.get(
                    AWSInfraAssetType.DYNAMO_DB_TABLE.value, []
                ),
                "table_items": table_items,
            }
        )


async def generate_proposed_plan(canarydrop: Canarydrop):
=======
            # get the child assets (objects or table items) from the last saved plan
            if child_asset_key := config.child_asset_label_key:
                for last_saved_parent_asset in current_plan.get(asset_type, [{}]):
                    if last_saved_parent_asset.get(asset_key) == asset_name:
                        asset[child_asset_key] = last_saved_parent_asset.get(
                            child_asset_key, []
                        )
                        break

            proposed_plan[asset_type].append(asset)


async def generate_proposed_plan(canarydrop: Canarydrop) -> dict:
>>>>>>> 6f393728
    """
    Return a proposed plan for decoy assets containing new and current assets.
    """

    aws_deployed_assets = json.loads(canarydrop.aws_deployed_assets or "{}")
    aws_inventoried_assets = get_current_assets(canarydrop)
    current_plan = json.loads(canarydrop.aws_saved_plan or "{}")
    proposed_plan = {asset_type.value: [] for asset_type in AWSInfraAssetType}

    if is_ingesting(canarydrop):
        return proposed_plan

    await add_new_assets_to_plan(
        aws_deployed_assets, aws_inventoried_assets, proposed_plan
    )
    add_current_assets_to_plan(
        aws_deployed_assets, aws_inventoried_assets, proposed_plan, current_plan
    )
    return proposed_plan


def _get_ingestion_bus_arn(bus_name: str):
    return f"arn:aws:events:eu-west-1:{settings.AWS_INFRA_AWS_ACCOUNT}:event-bus/{bus_name}"


<<<<<<< HEAD
def _get_inventory_for_asset_type(
    canarydrop: Canarydrop, asset_type: AWSInfraAssetType
) -> list:
    """Extract inventory for a specific asset type from canarydrop."""
    if not canarydrop or not canarydrop.aws_inventoried_assets:
        return []

    if isinstance(canarydrop.aws_inventoried_assets, dict):
        inventory = canarydrop.aws_inventoried_assets
    else:
        inventory = json.loads(canarydrop.aws_inventoried_assets)

    return inventory.get(asset_type.value, [])


=======
>>>>>>> 6f393728
async def _generate_parent_asset_name(
    asset_type: AWSInfraAssetType, inventory: list
) -> str:
    """Generate a parent asset name (S3 bucket, SQS queue, etc.)."""
<<<<<<< HEAD
    names = await generate_for_asset_type(asset_type, inventory, 1)
=======
    names = (
        await data_generation.generate_names(asset_type, inventory, 1)
    ).suggested_names
>>>>>>> 6f393728
    return names[0]


async def _generate_child_asset_name(
    asset_type: AWSInfraAssetType, parent_name: str
) -> str:
    """Generate a child asset name (S3 object, DynamoDB item, etc.)."""
    if not parent_name:
        raise ValueError(
            f"Parent asset name required for {asset_type.value} child generation"
        )

<<<<<<< HEAD
    names = await NAME_GENERATOR.generate_children_names(asset_type, parent_name, 1)
    return names[0]


async def _generate_asset_by_type_and_field(
    asset_type: AWSInfraAssetType,
    asset_field: str,
    inventory: list,
    parent_asset_name: str = None,
) -> str:
    """Generate asset name based on type and field."""
    # Parent asset types (top-level resources)
    parent_fields = {
=======
    names = await data_generation.generate_children_names(asset_type, parent_name, 1)
    return names[0]


async def generate_data_choice(
    canarydrop: Canarydrop,
    asset_type: AWSInfraAssetType,
    asset_field: AssetLabel,
    parent_asset_name: AssetLabel = None,
) -> str:
    """Generate a random data choice for the given asset type and field."""
    inventory = get_current_assets(canarydrop).get(asset_type, [])

    # Parent asset types (top-level resources)
    PARENT_FIELDS = {
>>>>>>> 6f393728
        AssetLabel.BUCKET_NAME,
        AssetLabel.SQS_QUEUE_NAME,
        AssetLabel.SSM_PARAMETER_NAME,
        AssetLabel.SECRET_NAME,
        AssetLabel.TABLE_NAME,
    }

    # Child asset types (nested resources)
<<<<<<< HEAD
    child_fields = {
=======
    CHILD_FIELDS = {
>>>>>>> 6f393728
        AssetLabel.OBJECT_PATH,
        AssetLabel.TABLE_ITEM,
    }

<<<<<<< HEAD
    if asset_field in parent_fields:
        return await _generate_parent_asset_name(asset_type, inventory)
    elif asset_field in child_fields:
=======
    if asset_field in PARENT_FIELDS:
        return await _generate_parent_asset_name(asset_type, inventory)
    elif asset_field in CHILD_FIELDS:
>>>>>>> 6f393728
        return await _generate_child_asset_name(asset_type, parent_asset_name)
    else:
        raise ValueError(f"Unsupported asset field: {asset_field}")


<<<<<<< HEAD
async def generate_data_choice(
    canarydrop: Canarydrop,
    asset_type: AWSInfraAssetType,
    asset_field: str,
    parent_asset_name: str = None,
) -> str:
    """Generate a random data choice for the given asset type and field."""
    inventory = _get_inventory_for_asset_type(canarydrop, asset_type)

    return await _generate_asset_by_type_and_field(
        asset_type, asset_field, inventory, parent_asset_name
    )


async def generate_child_assets(assets: dict):
=======
async def generate_child_assets(
    assets: dict[str, list[str]]
) -> dict[str, dict[str, list[str]]]:
>>>>>>> 6f393728
    """
    Generate child assets for the given assets.
    """
    result = {
        AWSInfraAssetType.S3_BUCKET.value: {},
        AWSInfraAssetType.DYNAMO_DB_TABLE.value: {},
    }
    tasks = []
    for asset_type, asset_names in assets.items():
        for asset_name in asset_names:
            tasks.append(
<<<<<<< HEAD
                NAME_GENERATOR.generate_children_names(
                    asset_type, asset_name, random.randint(1, MAX_CHILD_ITEMS)
                )
            )
    all_names = await asyncio.gather(*tasks)
=======
                data_generation.generate_children_names(
                    asset_type,
                    asset_name,
                    random.randint(1, _ASSET_TYPE_CONFIG[asset_type].max_child_items),
                )
            )
    all_names: list[list[str]] = await asyncio.gather(
        *tasks
    )  # each task returns a list of names
>>>>>>> 6f393728

    i = 0
    for asset_type, asset_names in assets.items():
        for asset_name in asset_names:
            result[asset_type][asset_name] = all_names[i]
            i += 1

    return result


<<<<<<< HEAD
def save_plan(canarydrop: Canarydrop, plan: str):
=======
def save_plan(canarydrop: Canarydrop, plan: dict[str, list[dict]]) -> None:
>>>>>>> 6f393728
    """
    Save an AWS Infra plan and upload it to the tf modules S3 bucket.
    """
    canarydrop.aws_saved_plan = json.dumps(plan)
    canarydrop.aws_deployed_assets = json.dumps(
        {
            AWSInfraAssetType.S3_BUCKET.value: [
                bucket[AssetLabel.BUCKET_NAME]
<<<<<<< HEAD
                for bucket in plan["assets"].get(AWSInfraAssetType.S3_BUCKET.value, [])
            ],
            AWSInfraAssetType.DYNAMO_DB_TABLE.value: [
                table[AssetLabel.TABLE_NAME]
                for table in plan["assets"].get(
                    AWSInfraAssetType.DYNAMO_DB_TABLE.value, []
                )
            ],
            AWSInfraAssetType.SQS_QUEUE.value: [
                queue[AssetLabel.SQS_QUEUE_NAME]
                for queue in plan["assets"].get(AWSInfraAssetType.SQS_QUEUE.value, [])
            ],
            AWSInfraAssetType.SSM_PARAMETER.value: [
                param[AssetLabel.SSM_PARAMETER_NAME]
                for param in plan["assets"].get(
                    AWSInfraAssetType.SSM_PARAMETER.value, []
                )
            ],
            AWSInfraAssetType.SECRETS_MANAGER_SECRET.value: [
                secret[AssetLabel.SECRET_NAME]
                for secret in plan["assets"].get(
=======
                for bucket in plan.get(AWSInfraAssetType.S3_BUCKET.value, [])
            ],
            AWSInfraAssetType.DYNAMO_DB_TABLE.value: [
                table[AssetLabel.TABLE_NAME]
                for table in plan.get(AWSInfraAssetType.DYNAMO_DB_TABLE.value, [])
            ],
            AWSInfraAssetType.SQS_QUEUE.value: [
                queue[AssetLabel.SQS_QUEUE_NAME]
                for queue in plan.get(AWSInfraAssetType.SQS_QUEUE.value, [])
            ],
            AWSInfraAssetType.SSM_PARAMETER.value: [
                param[AssetLabel.SSM_PARAMETER_NAME]
                for param in plan.get(AWSInfraAssetType.SSM_PARAMETER.value, [])
            ],
            AWSInfraAssetType.SECRETS_MANAGER_SECRET.value: [
                secret[AssetLabel.SECRET_NAME]
                for secret in plan.get(
>>>>>>> 6f393728
                    AWSInfraAssetType.SECRETS_MANAGER_SECRET.value, []
                )
            ],
        }
    )<|MERGE_RESOLUTION|>--- conflicted
+++ resolved
@@ -1,22 +1,13 @@
-<<<<<<< HEAD
-=======
 from dataclasses import dataclass
->>>>>>> 6f393728
 import enum
 import json
 import math
 import random
-<<<<<<< HEAD
-
-from canarytokens.aws_infra.db_queries import get_current_assets
-from canarytokens.aws_infra.data_generation import GeminiDecoyNameGenerator
-=======
 import string
 from typing import Optional
 
 from canarytokens.aws_infra.db_queries import get_current_assets
 from canarytokens.aws_infra import data_generation
->>>>>>> 6f393728
 from canarytokens.aws_infra.state_management import is_ingesting
 from canarytokens.canarydrop import Canarydrop
 from canarytokens.models import AWSInfraAssetType
@@ -25,84 +16,6 @@
 
 settings = FrontendSettings()
 
-<<<<<<< HEAD
-
-MAX_CHILD_ITEMS = 20
-MAX_S3_BUCKETS = 10
-MAX_DYNAMO_TABLES = 10
-MAX_SSM_PARAMETERS = 10
-MAX_SQS_QUEUES = 10
-MAX_SECRET_MANAGER_SECRETS = 10
-
-NAME_GENERATOR = GeminiDecoyNameGenerator()
-
-
-class AssetLabel(str, enum.Enum):
-    """
-    Enum for asset labels used in the AWS infrastructure.
-    """
-
-    BUCKET_NAME = "bucket_name"
-    OBJECTS = "objects"
-    OBJECT_PATH = "object_path"
-    SQS_QUEUE_NAME = "sqs_queue_name"
-    SSM_PARAMETER_NAME = "ssm_parameter_name"
-    SECRET_NAME = "secret_name"
-    TABLE_NAME = "table_name"
-    TABLE_ITEMS = "table_items"
-    TABLE_ITEM = "table_item"
-
-
-async def generate_for_asset_type(
-    asset_type: AWSInfraAssetType, inventory: list, count: int = 1
-):
-    suggested = await NAME_GENERATOR.generate_names(asset_type, inventory, count)
-    return suggested.suggested_names
-
-
-async def _add_s3_buckets(aws_deployed_assets, aws_inventoried_assets, plan):
-    count = _get_decoy_asset_count(
-        aws_inventoried_assets,
-        AWSInfraAssetType.S3_BUCKET,
-        aws_deployed_assets,
-        MAX_S3_BUCKETS,
-    )
-    if count <= 0:
-        return
-    bucket_names = await generate_for_asset_type(
-        AWSInfraAssetType.S3_BUCKET,
-        aws_inventoried_assets.get(AWSInfraAssetType.S3_BUCKET.value, []),
-        count,
-    )
-    plan["assets"][AWSInfraAssetType.S3_BUCKET.value].extend(
-        [
-            {AssetLabel.BUCKET_NAME: bucket_name, "objects": [], "off_inventory": False}
-            for bucket_name in bucket_names
-        ]
-    )
-
-
-async def _add_sqs_queues(aws_deployed_assets, aws_inventoried_assets, plan):
-    count = _get_decoy_asset_count(
-        aws_inventoried_assets,
-        AWSInfraAssetType.SQS_QUEUE,
-        aws_deployed_assets,
-        MAX_SQS_QUEUES,
-    )
-    if count <= 0:
-        return
-    sqs_queue_names = await generate_for_asset_type(
-        AWSInfraAssetType.SQS_QUEUE,
-        aws_inventoried_assets.get(AWSInfraAssetType.SQS_QUEUE.value, []),
-        count,
-    )
-    plan["assets"][AWSInfraAssetType.SQS_QUEUE.value].extend(
-        [
-            {AssetLabel.SQS_QUEUE_NAME: sqs_queue_name, "off_inventory": False}
-            for sqs_queue_name in sqs_queue_names
-        ]
-    )
-=======
 
 class AssetLabel(str, enum.Enum):
     """
@@ -206,7 +119,6 @@
     ).suggested_names
 
     config = _ASSET_TYPE_CONFIG[asset_type]
->>>>>>> 6f393728
 
     assets = []
     for asset_name in asset_names:
@@ -217,110 +129,6 @@
         assets.append(asset)
     plan[asset_type].extend(assets)
 
-<<<<<<< HEAD
-async def _add_ssm_parameters(aws_deployed_assets, aws_inventoried_assets, plan):
-    count = _get_decoy_asset_count(
-        aws_inventoried_assets,
-        AWSInfraAssetType.SSM_PARAMETER,
-        aws_deployed_assets,
-        MAX_SSM_PARAMETERS,
-    )
-    if count <= 0:
-        return
-    ssm_parameter_names = await generate_for_asset_type(
-        AWSInfraAssetType.SSM_PARAMETER,
-        aws_inventoried_assets.get(AWSInfraAssetType.SSM_PARAMETER.value, []),
-        count,
-    )
-    plan["assets"][AWSInfraAssetType.SSM_PARAMETER.value].extend(
-        [
-            {AssetLabel.SSM_PARAMETER_NAME: ssm_parameter_name, "off_inventory": False}
-            for ssm_parameter_name in ssm_parameter_names
-        ]
-    )
-
-
-async def _add_secret_manager_secrets(
-    aws_deployed_assets, aws_inventoried_assets, plan
-):
-    count = _get_decoy_asset_count(
-        aws_inventoried_assets,
-        AWSInfraAssetType.SECRETS_MANAGER_SECRET,
-        aws_deployed_assets,
-        MAX_SECRET_MANAGER_SECRETS,
-    )
-    if count <= 0:
-        return
-    secret_names = await generate_for_asset_type(
-        AWSInfraAssetType.SECRETS_MANAGER_SECRET,
-        aws_inventoried_assets.get(AWSInfraAssetType.SECRETS_MANAGER_SECRET.value, []),
-        count,
-    )
-    plan["assets"][AWSInfraAssetType.SECRETS_MANAGER_SECRET.value].extend(
-        [
-            {AssetLabel.SECRET_NAME: secret_name, "off_inventory": False}
-            for secret_name in secret_names
-        ]
-    )
-
-
-async def _add_dynamo_tables(aws_deployed_assets, aws_inventoried_assets, plan):
-    count = _get_decoy_asset_count(
-        aws_inventoried_assets,
-        AWSInfraAssetType.DYNAMO_DB_TABLE,
-        aws_deployed_assets,
-        MAX_DYNAMO_TABLES,
-    )
-    if count <= 0:
-        return
-    table_names = await generate_for_asset_type(
-        AWSInfraAssetType.DYNAMO_DB_TABLE,
-        aws_inventoried_assets.get(AWSInfraAssetType.DYNAMO_DB_TABLE.value, []),
-        count,
-    )
-    plan["assets"][AWSInfraAssetType.DYNAMO_DB_TABLE.value].extend(
-        [
-            {
-                AssetLabel.TABLE_NAME: table_name,
-                "off_inventory": False,
-                "table_items": [],
-            }
-            for table_name in table_names
-        ]
-    )
-
-
-def _get_decoy_asset_count(
-    aws_inventoried_assets,
-    asset_type: AWSInfraAssetType,
-    aws_deployed_assets,
-    MAX_ASSETS: int,
-):
-    return min(
-        max(
-            math.ceil(
-                math.log2(len(aws_inventoried_assets.get(asset_type.value, [])) + 1)
-            ),
-            1,
-        ),
-        MAX_ASSETS - len(aws_deployed_assets.get(asset_type.value, [])),
-    )
-
-
-async def add_new_assets_to_plan(
-    aws_deployed_assets: dict, aws_inventoried_assets: dict, plan: dict
-):
-    """
-    Asynchronously add new decoy AWS assets to the plan based on the current deployed and inventoried assets.
-    """
-    await asyncio.gather(
-        _add_s3_buckets(aws_deployed_assets, aws_inventoried_assets, plan),
-        _add_sqs_queues(aws_deployed_assets, aws_inventoried_assets, plan),
-        _add_ssm_parameters(aws_deployed_assets, aws_inventoried_assets, plan),
-        _add_secret_manager_secrets(aws_deployed_assets, aws_inventoried_assets, plan),
-        _add_dynamo_tables(aws_deployed_assets, aws_inventoried_assets, plan),
-    )
-=======
 
 async def add_new_assets_to_plan(
     aws_deployed_assets: dict, aws_inventoried_assets: dict, plan: dict
@@ -338,7 +146,6 @@
         )
 
     await asyncio.gather(*tasks)
->>>>>>> 6f393728
 
 
 def add_current_assets_to_plan(
@@ -347,52 +154,6 @@
     proposed_plan: dict,
     current_plan: dict,
 ):
-<<<<<<< HEAD
-    # add current assets
-    for bucket_name in aws_deployed_assets.get(AWSInfraAssetType.S3_BUCKET.value, []):
-        objects = list(
-            filter(
-                lambda bucket: bucket[AssetLabel.BUCKET_NAME] == bucket_name,
-                current_plan.get("assets", {}).get(
-                    AWSInfraAssetType.S3_BUCKET.value, []
-                ),
-            )
-        )[0].get("objects", [])
-        proposed_plan["assets"][AWSInfraAssetType.S3_BUCKET.value].append(
-            {
-                AssetLabel.BUCKET_NAME: bucket_name,
-                "objects": objects,
-                "off_inventory": bucket_name
-                not in aws_inventoried_assets.get(
-                    AWSInfraAssetType.S3_BUCKET.value, []
-                ),
-            }
-        )
-
-    for sqs_queue_name in aws_deployed_assets.get(
-        AWSInfraAssetType.SQS_QUEUE.value, []
-    ):
-        proposed_plan["assets"][AWSInfraAssetType.SQS_QUEUE.value].append(
-            {
-                AssetLabel.SQS_QUEUE_NAME: sqs_queue_name,
-                "off_inventory": sqs_queue_name
-                not in aws_inventoried_assets.get(
-                    AWSInfraAssetType.SQS_QUEUE.value, []
-                ),
-            }
-        )
-
-    for ssm_parameter_name in aws_deployed_assets.get(
-        AWSInfraAssetType.SSM_PARAMETER.value, []
-    ):
-        proposed_plan["assets"][AWSInfraAssetType.SSM_PARAMETER.value].append(
-            {
-                AssetLabel.SSM_PARAMETER_NAME: ssm_parameter_name,
-                "off_inventory": ssm_parameter_name
-                not in aws_inventoried_assets.get(
-                    AWSInfraAssetType.SSM_PARAMETER.value, []
-                ),
-=======
     """
     Add current deployed assets to the proposed plan.
     """
@@ -404,48 +165,8 @@
                 asset_key: asset_name,
                 "off_inventory": asset_name
                 not in aws_inventoried_assets.get(asset_type, []),
->>>>>>> 6f393728
             }
 
-<<<<<<< HEAD
-    for secret_name in aws_deployed_assets.get(
-        AWSInfraAssetType.SECRETS_MANAGER_SECRET.value, []
-    ):
-        proposed_plan["assets"][AWSInfraAssetType.SECRETS_MANAGER_SECRET.value].append(
-            {
-                AssetLabel.SECRET_NAME: secret_name,
-                "off_inventory": secret_name
-                not in aws_inventoried_assets.get(
-                    AWSInfraAssetType.SECRETS_MANAGER_SECRET.value, []
-                ),
-            }
-        )
-
-    for table_name in aws_deployed_assets.get(
-        AWSInfraAssetType.DYNAMO_DB_TABLE.value, []
-    ):
-        table_items = list(
-            filter(
-                lambda table: table[AssetLabel.TABLE_NAME] == table_name,
-                current_plan.get("assets", {}).get(
-                    AWSInfraAssetType.DYNAMO_DB_TABLE.value, []
-                ),
-            )
-        )[0].get("table_items", [])
-        proposed_plan["assets"][AWSInfraAssetType.DYNAMO_DB_TABLE.value].append(
-            {
-                AssetLabel.TABLE_NAME: table_name,
-                "off_inventory": table_name
-                not in aws_inventoried_assets.get(
-                    AWSInfraAssetType.DYNAMO_DB_TABLE.value, []
-                ),
-                "table_items": table_items,
-            }
-        )
-
-
-async def generate_proposed_plan(canarydrop: Canarydrop):
-=======
             # get the child assets (objects or table items) from the last saved plan
             if child_asset_key := config.child_asset_label_key:
                 for last_saved_parent_asset in current_plan.get(asset_type, [{}]):
@@ -459,7 +180,6 @@
 
 
 async def generate_proposed_plan(canarydrop: Canarydrop) -> dict:
->>>>>>> 6f393728
     """
     Return a proposed plan for decoy assets containing new and current assets.
     """
@@ -485,35 +205,13 @@
     return f"arn:aws:events:eu-west-1:{settings.AWS_INFRA_AWS_ACCOUNT}:event-bus/{bus_name}"
 
 
-<<<<<<< HEAD
-def _get_inventory_for_asset_type(
-    canarydrop: Canarydrop, asset_type: AWSInfraAssetType
-) -> list:
-    """Extract inventory for a specific asset type from canarydrop."""
-    if not canarydrop or not canarydrop.aws_inventoried_assets:
-        return []
-
-    if isinstance(canarydrop.aws_inventoried_assets, dict):
-        inventory = canarydrop.aws_inventoried_assets
-    else:
-        inventory = json.loads(canarydrop.aws_inventoried_assets)
-
-    return inventory.get(asset_type.value, [])
-
-
-=======
->>>>>>> 6f393728
 async def _generate_parent_asset_name(
     asset_type: AWSInfraAssetType, inventory: list
 ) -> str:
     """Generate a parent asset name (S3 bucket, SQS queue, etc.)."""
-<<<<<<< HEAD
-    names = await generate_for_asset_type(asset_type, inventory, 1)
-=======
     names = (
         await data_generation.generate_names(asset_type, inventory, 1)
     ).suggested_names
->>>>>>> 6f393728
     return names[0]
 
 
@@ -526,21 +224,6 @@
             f"Parent asset name required for {asset_type.value} child generation"
         )
 
-<<<<<<< HEAD
-    names = await NAME_GENERATOR.generate_children_names(asset_type, parent_name, 1)
-    return names[0]
-
-
-async def _generate_asset_by_type_and_field(
-    asset_type: AWSInfraAssetType,
-    asset_field: str,
-    inventory: list,
-    parent_asset_name: str = None,
-) -> str:
-    """Generate asset name based on type and field."""
-    # Parent asset types (top-level resources)
-    parent_fields = {
-=======
     names = await data_generation.generate_children_names(asset_type, parent_name, 1)
     return names[0]
 
@@ -556,7 +239,6 @@
 
     # Parent asset types (top-level resources)
     PARENT_FIELDS = {
->>>>>>> 6f393728
         AssetLabel.BUCKET_NAME,
         AssetLabel.SQS_QUEUE_NAME,
         AssetLabel.SSM_PARAMETER_NAME,
@@ -565,50 +247,22 @@
     }
 
     # Child asset types (nested resources)
-<<<<<<< HEAD
-    child_fields = {
-=======
     CHILD_FIELDS = {
->>>>>>> 6f393728
         AssetLabel.OBJECT_PATH,
         AssetLabel.TABLE_ITEM,
     }
 
-<<<<<<< HEAD
-    if asset_field in parent_fields:
-        return await _generate_parent_asset_name(asset_type, inventory)
-    elif asset_field in child_fields:
-=======
     if asset_field in PARENT_FIELDS:
         return await _generate_parent_asset_name(asset_type, inventory)
     elif asset_field in CHILD_FIELDS:
->>>>>>> 6f393728
         return await _generate_child_asset_name(asset_type, parent_asset_name)
     else:
         raise ValueError(f"Unsupported asset field: {asset_field}")
 
 
-<<<<<<< HEAD
-async def generate_data_choice(
-    canarydrop: Canarydrop,
-    asset_type: AWSInfraAssetType,
-    asset_field: str,
-    parent_asset_name: str = None,
-) -> str:
-    """Generate a random data choice for the given asset type and field."""
-    inventory = _get_inventory_for_asset_type(canarydrop, asset_type)
-
-    return await _generate_asset_by_type_and_field(
-        asset_type, asset_field, inventory, parent_asset_name
-    )
-
-
-async def generate_child_assets(assets: dict):
-=======
 async def generate_child_assets(
     assets: dict[str, list[str]]
 ) -> dict[str, dict[str, list[str]]]:
->>>>>>> 6f393728
     """
     Generate child assets for the given assets.
     """
@@ -620,13 +274,6 @@
     for asset_type, asset_names in assets.items():
         for asset_name in asset_names:
             tasks.append(
-<<<<<<< HEAD
-                NAME_GENERATOR.generate_children_names(
-                    asset_type, asset_name, random.randint(1, MAX_CHILD_ITEMS)
-                )
-            )
-    all_names = await asyncio.gather(*tasks)
-=======
                 data_generation.generate_children_names(
                     asset_type,
                     asset_name,
@@ -636,7 +283,6 @@
     all_names: list[list[str]] = await asyncio.gather(
         *tasks
     )  # each task returns a list of names
->>>>>>> 6f393728
 
     i = 0
     for asset_type, asset_names in assets.items():
@@ -647,11 +293,7 @@
     return result
 
 
-<<<<<<< HEAD
-def save_plan(canarydrop: Canarydrop, plan: str):
-=======
 def save_plan(canarydrop: Canarydrop, plan: dict[str, list[dict]]) -> None:
->>>>>>> 6f393728
     """
     Save an AWS Infra plan and upload it to the tf modules S3 bucket.
     """
@@ -660,29 +302,6 @@
         {
             AWSInfraAssetType.S3_BUCKET.value: [
                 bucket[AssetLabel.BUCKET_NAME]
-<<<<<<< HEAD
-                for bucket in plan["assets"].get(AWSInfraAssetType.S3_BUCKET.value, [])
-            ],
-            AWSInfraAssetType.DYNAMO_DB_TABLE.value: [
-                table[AssetLabel.TABLE_NAME]
-                for table in plan["assets"].get(
-                    AWSInfraAssetType.DYNAMO_DB_TABLE.value, []
-                )
-            ],
-            AWSInfraAssetType.SQS_QUEUE.value: [
-                queue[AssetLabel.SQS_QUEUE_NAME]
-                for queue in plan["assets"].get(AWSInfraAssetType.SQS_QUEUE.value, [])
-            ],
-            AWSInfraAssetType.SSM_PARAMETER.value: [
-                param[AssetLabel.SSM_PARAMETER_NAME]
-                for param in plan["assets"].get(
-                    AWSInfraAssetType.SSM_PARAMETER.value, []
-                )
-            ],
-            AWSInfraAssetType.SECRETS_MANAGER_SECRET.value: [
-                secret[AssetLabel.SECRET_NAME]
-                for secret in plan["assets"].get(
-=======
                 for bucket in plan.get(AWSInfraAssetType.S3_BUCKET.value, [])
             ],
             AWSInfraAssetType.DYNAMO_DB_TABLE.value: [
@@ -700,7 +319,6 @@
             AWSInfraAssetType.SECRETS_MANAGER_SECRET.value: [
                 secret[AssetLabel.SECRET_NAME]
                 for secret in plan.get(
->>>>>>> 6f393728
                     AWSInfraAssetType.SECRETS_MANAGER_SECRET.value, []
                 )
             ],
