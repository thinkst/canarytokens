--- conflicted
+++ resolved
@@ -42,48 +42,6 @@
 }
 
 
-<<<<<<< HEAD
-=======
-def _get_ingestion_bus_arn(bus_name: str):
-    return f"arn:aws:events:eu-west-1:{settings.AWS_INFRA_AWS_ACCOUNT}:event-bus/{bus_name}"
-
-
-def generate_tf_variables(canarydrop: Canarydrop, plan: dict) -> dict:
-    """
-    Generate variables to be used in the terraform template.
-    """
-    tf_variables = {
-        "s3_bucket_names": [],
-        "s3_objects": [],
-        "sqs_queues": [],
-        "ssm_parameters": [],
-        "secrets": [],
-        "tables": [],
-        "table_items": [],
-        "canarytoken_id": canarydrop.canarytoken.value(),
-        "target_bus_arn": f"arn:aws:events:{settings.AWS_INFRA_AWS_REGION}:{settings.AWS_INFRA_AWS_ACCOUNT}:event-bus/{canarydrop.aws_infra_ingestion_bus_name}",
-        "account_id": canarydrop.aws_account_id,
-        "region": canarydrop.aws_region,
-    }
-    for bucket in plan["S3Bucket"]:
-        tf_variables["s3_bucket_names"].append(bucket[AWSInfraAssetField.BUCKET_NAME])
-        for s3_object in bucket.get("objects", []):
-            tf_variables["s3_objects"].append(
-                {
-                    "bucket": bucket[AWSInfraAssetField.BUCKET_NAME],
-                    "key": s3_object,
-                    "content": "".join(
-                        random.choices(
-                            string.ascii_letters + string.digits,
-                            k=random.randint(5, 1000),
-                        )
-                    ),
-                }
-            )
-    return tf_variables
-
-
->>>>>>> fab25126
 async def _add_assets_for_type(
     asset_type: AWSInfraAssetType,
     aws_deployed_assets: dict,
