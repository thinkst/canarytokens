--- conflicted
+++ resolved
@@ -487,60 +487,9 @@
 
 async def save_plan(canarydrop: Canarydrop, plan: dict[str, list[dict]]) -> None:
     """
-<<<<<<< HEAD
     Save an AWS Infra plan with validation using canarydrop context.
     """
-    # Validate the plan with canarydrop context
-    aws_plan = AWSInfraPlan.from_dict_with_canarydrop(plan, canarydrop)
-    if aws_plan.validation_errors:
-        raise ValueError(
-            f"Plan validation errors found: {'; '.join(aws_plan.validation_errors)}"
-        )
-
-    tasks = []
-    for bucket in aws_plan.S3Bucket:
-        tasks.append(s3_bucket_is_available(bucket.bucket_name))
-
-    results = await asyncio.gather(*tasks)
-    unavailable_buckets = []
-    for bucket, is_available in zip(aws_plan.S3Bucket, results):
-        if not is_available:
-            unavailable_buckets.append(bucket.bucket_name)
-
-    if unavailable_buckets:
-        raise ValueError(f"S3 buckets not available: {', '.join(unavailable_buckets)}")
-
-    # Continue with existing save logic
-    canarydrop.aws_saved_plan = json.dumps(plan)
-    canarydrop.aws_deployed_assets = json.dumps(
-        {
-            AWSInfraAssetType.S3_BUCKET.value: [
-                bucket[AWSInfraAssetField.BUCKET_NAME]
-                for bucket in plan.get(AWSInfraAssetType.S3_BUCKET.value, [])
-            ],
-            AWSInfraAssetType.DYNAMO_DB_TABLE.value: [
-                table[AWSInfraAssetField.TABLE_NAME]
-                for table in plan.get(AWSInfraAssetType.DYNAMO_DB_TABLE.value, [])
-            ],
-            AWSInfraAssetType.SQS_QUEUE.value: [
-                queue[AWSInfraAssetField.SQS_QUEUE_NAME]
-                for queue in plan.get(AWSInfraAssetType.SQS_QUEUE.value, [])
-            ],
-            AWSInfraAssetType.SSM_PARAMETER.value: [
-                param[AWSInfraAssetField.SSM_PARAMETER_NAME]
-                for param in plan.get(AWSInfraAssetType.SSM_PARAMETER.value, [])
-            ],
-            AWSInfraAssetType.SECRETS_MANAGER_SECRET.value: [
-                secret[AWSInfraAssetField.SECRET_NAME]
-                for secret in plan.get(
-                    AWSInfraAssetType.SECRETS_MANAGER_SECRET.value, []
-                )
-            ],
-        }
-    )
-=======
-    Save an AWS Infra plan
-    """
+    current_deployed_assets = json.loads(canarydrop.aws_deployed_assets or "{}")
     try:
         canarydrop.aws_deployed_assets = json.dumps(
             {
@@ -572,5 +521,24 @@
         raise ValueError(
             "Invalid plan structure. Ensure all required fields are present in the plan."
         )
-    canarydrop.aws_saved_plan = json.dumps(plan)
->>>>>>> 7a114c6b
+    plan_object = AWSInfraPlan.from_dict_with_canarydrop(plan, canarydrop)
+    if plan_object.validation_errors:
+        canarydrop.aws_deployed_assets = json.dumps(current_deployed_assets)
+        raise ValueError(
+            f"Plan validation errors found: {'; '.join(plan_object.validation_errors)}"
+        )
+
+    tasks = []
+    for bucket in plan_object.S3Bucket:
+        tasks.append(s3_bucket_is_available(bucket.bucket_name))
+
+    results = await asyncio.gather(*tasks)
+    unavailable_buckets = []
+    for bucket, is_available in zip(plan_object.S3Bucket, results):
+        if not is_available:
+            unavailable_buckets.append(bucket.bucket_name)
+
+    if unavailable_buckets:
+        canarydrop.aws_deployed_assets = json.dumps(current_deployed_assets)
+        raise ValueError(f"S3 buckets not available: {', '.join(unavailable_buckets)}")
+    canarydrop.aws_saved_plan = json.dumps(plan)