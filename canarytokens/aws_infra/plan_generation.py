import asyncio
import json
import math
import random
<<<<<<< HEAD
=======
import string

from dataclasses import dataclass
>>>>>>> 0d7e07b5
from typing import Optional

from canarytokens.aws_infra.db_queries import get_current_assets
from canarytokens.aws_infra import data_generation
from canarytokens.aws_infra.state_management import is_ingesting
from canarytokens.canarydrop import Canarydrop
from canarytokens.models import AWSInfraAssetField, AWSInfraAssetType
from canarytokens.settings import FrontendSettings

settings = FrontendSettings()


@dataclass
class AssetTypeConfig:
    max_assets: int
    asset_field_name: AWSInfraAssetField
    child_asset_field_name: Optional[AWSInfraAssetField] = None
    max_child_items: Optional[int] = None


_ASSET_TYPE_CONFIG = {
    AWSInfraAssetType.S3_BUCKET: AssetTypeConfig(
        10, AWSInfraAssetField.BUCKET_NAME, AWSInfraAssetField.OBJECTS, 20
    ),
    AWSInfraAssetType.SQS_QUEUE: AssetTypeConfig(10, AWSInfraAssetField.SQS_QUEUE_NAME),
    AWSInfraAssetType.SSM_PARAMETER: AssetTypeConfig(
        10, AWSInfraAssetField.SSM_PARAMETER_NAME
    ),
    AWSInfraAssetType.SECRETS_MANAGER_SECRET: AssetTypeConfig(
        10, AWSInfraAssetField.SECRET_NAME
    ),
    AWSInfraAssetType.DYNAMO_DB_TABLE: AssetTypeConfig(
        10, AWSInfraAssetField.TABLE_NAME, AWSInfraAssetField.TABLE_ITEMS, 20
    ),
}


<<<<<<< HEAD
=======
def generate_tf_variables(canarydrop: Canarydrop, plan: dict) -> dict:
    """
    Generate variables to be used in the terraform template.
    """
    tf_variables = {
        "s3_bucket_names": [],
        "s3_objects": [],
        "sqs_queues": [],
        "ssm_parameters": [],
        "secrets": [],
        "tables": [],
        "table_items": [],
        "canarytoken_id": canarydrop.canarytoken.value(),
        "target_bus_arn": _get_ingestion_bus_arn(
            canarydrop.aws_infra_ingestion_bus_name
        ),
        "account_id": canarydrop.aws_account_id,
        "region": canarydrop.aws_region,
    }
    for bucket in plan["S3Bucket"]:
        tf_variables["s3_bucket_names"].append(bucket[AWSInfraAssetField.BUCKET_NAME])
        for s3_object in bucket.get("objects", []):
            tf_variables["s3_objects"].append(
                {
                    "bucket": bucket[AWSInfraAssetField.BUCKET_NAME],
                    "key": s3_object,
                    "content": "".join(
                        random.choices(
                            string.ascii_letters + string.digits,
                            k=random.randint(5, 1000),
                        )
                    ),
                }
            )
    return tf_variables


>>>>>>> 0d7e07b5
async def _add_assets_for_type(
    asset_type: AWSInfraAssetType,
    aws_deployed_assets: dict,
    aws_inventoried_assets: dict,
    plan: dict,
):
    """
    Add assets of a specific type to the plan.
    """
    inventory_count = len(aws_inventoried_assets.get(asset_type, []))
    scaled_decoy_count = math.ceil(math.log2(inventory_count + 1)) or 1
    deployed_decoy_count_remaining = _ASSET_TYPE_CONFIG[asset_type].max_assets - len(
        aws_deployed_assets.get(asset_type, [])
    )
    decoy_asset_count = min(deployed_decoy_count_remaining, scaled_decoy_count)

    if decoy_asset_count <= 0:
        return

    asset_names = (
        await data_generation.generate_names(
            asset_type, aws_inventoried_assets.get(asset_type, []), decoy_asset_count
        )
    ).suggested_names

    config = _ASSET_TYPE_CONFIG[asset_type]

    assets = []
    for asset_name in asset_names:
        asset = {config.asset_field_name: asset_name, "off_inventory": False}
        # Add type-specific child assets if they exist
        if child_asset_name_key := config.child_asset_field_name:
            asset[child_asset_name_key] = []
        assets.append(asset)
    plan[asset_type].extend(assets)


async def add_new_assets_to_plan(
    aws_deployed_assets: dict, aws_inventoried_assets: dict, plan: dict
):
    """
    Asynchronously add new decoy AWS assets to the plan based on the current deployed and inventoried assets.
    """
    # Create tasks for all asset types
    tasks = []
    for asset_type in _ASSET_TYPE_CONFIG:
        tasks.append(
            _add_assets_for_type(
                asset_type, aws_deployed_assets, aws_inventoried_assets, plan
            )
        )

    await asyncio.gather(*tasks)


def add_current_assets_to_plan(
    aws_deployed_assets: dict,
    aws_inventoried_assets: dict,
    proposed_plan: dict,
    current_plan: dict,
):
    """
    Add current deployed assets to the proposed plan.
    """
    for asset_type, config in _ASSET_TYPE_CONFIG.items():
        asset_key = config.asset_field_name

        for asset_name in aws_deployed_assets.get(asset_type, []):
            asset = {
                asset_key: asset_name,
                "off_inventory": asset_name
                not in aws_inventoried_assets.get(asset_type, []),
            }

            # get the child assets (objects or table items) from the last saved plan
            if child_asset_key := config.child_asset_field_name:
                for last_saved_parent_asset in current_plan.get(asset_type, [{}]):
                    if last_saved_parent_asset.get(asset_key) == asset_name:
                        asset[child_asset_key] = last_saved_parent_asset.get(
                            child_asset_key, []
                        )
                        break

            proposed_plan[asset_type].append(asset)


async def generate_proposed_plan(canarydrop: Canarydrop) -> dict:
    """
    Return a proposed plan for decoy assets containing new and current assets.
    """

    aws_deployed_assets = json.loads(canarydrop.aws_deployed_assets or "{}")
    aws_inventoried_assets = get_current_assets(canarydrop)
    current_plan = json.loads(canarydrop.aws_saved_plan or "{}")
    proposed_plan = {asset_type.value: [] for asset_type in AWSInfraAssetType}

    if is_ingesting(canarydrop):
        return proposed_plan

    await add_new_assets_to_plan(
        aws_deployed_assets, aws_inventoried_assets, proposed_plan
    )
    add_current_assets_to_plan(
        aws_deployed_assets, aws_inventoried_assets, proposed_plan, current_plan
    )
    return proposed_plan


def _get_ingestion_bus_arn(bus_name: str):
    return f"arn:aws:events:eu-west-1:{settings.AWS_INFRA_AWS_ACCOUNT}:event-bus/{bus_name}"


async def _generate_parent_asset_name(
    asset_type: AWSInfraAssetType, inventory: list
) -> str:
    """Generate a parent asset name (S3 bucket, SQS queue, etc.)."""
    names = (
        await data_generation.generate_names(asset_type, inventory, 1)
    ).suggested_names
    return names[0]


async def _generate_child_asset_name(
    asset_type: AWSInfraAssetType, parent_name: str
) -> str:
    """Generate a child asset name (S3 object, DynamoDB item, etc.)."""
    if not parent_name:
        raise ValueError(
            f"Parent asset name required for {asset_type.value} child generation"
        )

    names = await data_generation.generate_children_names(asset_type, parent_name, 1)
    return names[0]


async def generate_data_choice(
    canarydrop: Canarydrop,
    asset_type: AWSInfraAssetType,
    asset_field: AWSInfraAssetField,
    parent_asset_name: AWSInfraAssetField = None,
) -> str:
    """Generate a random data choice for the given asset type and field."""

    VALID_FIELDS = {
        AWSInfraAssetType.S3_BUCKET: [
            AWSInfraAssetField.BUCKET_NAME,
            AWSInfraAssetField.OBJECTS,
        ],
        AWSInfraAssetType.SQS_QUEUE: [AWSInfraAssetField.SQS_QUEUE_NAME],
        AWSInfraAssetType.SSM_PARAMETER: [AWSInfraAssetField.SSM_PARAMETER_NAME],
        AWSInfraAssetType.SECRETS_MANAGER_SECRET: [AWSInfraAssetField.SECRET_NAME],
        AWSInfraAssetType.DYNAMO_DB_TABLE: [
            AWSInfraAssetField.TABLE_NAME,
            AWSInfraAssetField.TABLE_ITEMS,
        ],
    }
    if asset_field not in VALID_FIELDS[asset_type]:
        raise ValueError(
            f"Invalid asset type and field combination: {asset_type}, {asset_field}"
        )

    inventory = get_current_assets(canarydrop).get(asset_type, [])

    # Parent asset types (top-level resources)
    PARENT_FIELDS = {
        AWSInfraAssetField.BUCKET_NAME,
        AWSInfraAssetField.SQS_QUEUE_NAME,
        AWSInfraAssetField.SSM_PARAMETER_NAME,
        AWSInfraAssetField.SECRET_NAME,
        AWSInfraAssetField.TABLE_NAME,
    }

    # Child asset types (nested resources)
    CHILD_FIELDS = {
        AWSInfraAssetField.OBJECTS,
        AWSInfraAssetField.TABLE_ITEMS,
    }

    if asset_field in PARENT_FIELDS:
        return await _generate_parent_asset_name(asset_type, inventory)
    elif asset_field in CHILD_FIELDS:
        return await _generate_child_asset_name(asset_type, parent_asset_name)
    else:
        raise ValueError(f"Unsupported asset field: {asset_field}")


async def generate_child_assets(
    assets: dict[str, list[str]]
) -> dict[str, dict[str, list[str]]]:
    """
    Generate child assets for the given assets.
    """
    result = {
        AWSInfraAssetType.S3_BUCKET.value: {},
        AWSInfraAssetType.DYNAMO_DB_TABLE.value: {},
    }
    tasks = []
    for asset_type, asset_names in assets.items():
        for asset_name in asset_names:
            tasks.append(
                data_generation.generate_children_names(
                    asset_type,
                    asset_name,
                    random.randint(1, _ASSET_TYPE_CONFIG[asset_type].max_child_items),
                )
            )
    all_names: list[list[str]] = await asyncio.gather(
        *tasks
    )  # each task returns a list of names

    i = 0
    for asset_type, asset_names in assets.items():
        for asset_name in asset_names:
            result[asset_type][asset_name] = all_names[i]
            i += 1

    return result


def save_plan(canarydrop: Canarydrop, plan: dict[str, list[dict]]) -> None:
    """
    Save an AWS Infra plan and upload it to the tf modules S3 bucket.
    """
    canarydrop.aws_saved_plan = json.dumps(plan)
    canarydrop.aws_deployed_assets = json.dumps(
        {
            AWSInfraAssetType.S3_BUCKET.value: [
                bucket[AWSInfraAssetField.BUCKET_NAME]
                for bucket in plan.get(AWSInfraAssetType.S3_BUCKET.value, [])
            ],
            AWSInfraAssetType.DYNAMO_DB_TABLE.value: [
                table[AWSInfraAssetField.TABLE_NAME]
                for table in plan.get(AWSInfraAssetType.DYNAMO_DB_TABLE.value, [])
            ],
            AWSInfraAssetType.SQS_QUEUE.value: [
                queue[AWSInfraAssetField.SQS_QUEUE_NAME]
                for queue in plan.get(AWSInfraAssetType.SQS_QUEUE.value, [])
            ],
            AWSInfraAssetType.SSM_PARAMETER.value: [
                param[AWSInfraAssetField.SSM_PARAMETER_NAME]
                for param in plan.get(AWSInfraAssetType.SSM_PARAMETER.value, [])
            ],
            AWSInfraAssetType.SECRETS_MANAGER_SECRET.value: [
                secret[AWSInfraAssetField.SECRET_NAME]
                for secret in plan.get(
                    AWSInfraAssetType.SECRETS_MANAGER_SECRET.value, []
                )
            ],
        }
    )<|MERGE_RESOLUTION|>--- conflicted
+++ resolved
@@ -2,12 +2,8 @@
 import json
 import math
 import random
-<<<<<<< HEAD
-=======
-import string
 
 from dataclasses import dataclass
->>>>>>> 0d7e07b5
 from typing import Optional
 
 from canarytokens.aws_infra.db_queries import get_current_assets
@@ -45,46 +41,6 @@
 }
 
 
-<<<<<<< HEAD
-=======
-def generate_tf_variables(canarydrop: Canarydrop, plan: dict) -> dict:
-    """
-    Generate variables to be used in the terraform template.
-    """
-    tf_variables = {
-        "s3_bucket_names": [],
-        "s3_objects": [],
-        "sqs_queues": [],
-        "ssm_parameters": [],
-        "secrets": [],
-        "tables": [],
-        "table_items": [],
-        "canarytoken_id": canarydrop.canarytoken.value(),
-        "target_bus_arn": _get_ingestion_bus_arn(
-            canarydrop.aws_infra_ingestion_bus_name
-        ),
-        "account_id": canarydrop.aws_account_id,
-        "region": canarydrop.aws_region,
-    }
-    for bucket in plan["S3Bucket"]:
-        tf_variables["s3_bucket_names"].append(bucket[AWSInfraAssetField.BUCKET_NAME])
-        for s3_object in bucket.get("objects", []):
-            tf_variables["s3_objects"].append(
-                {
-                    "bucket": bucket[AWSInfraAssetField.BUCKET_NAME],
-                    "key": s3_object,
-                    "content": "".join(
-                        random.choices(
-                            string.ascii_letters + string.digits,
-                            k=random.randint(5, 1000),
-                        )
-                    ),
-                }
-            )
-    return tf_variables
-
-
->>>>>>> 0d7e07b5
 async def _add_assets_for_type(
     asset_type: AWSInfraAssetType,
     aws_deployed_assets: dict,
