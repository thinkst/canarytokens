import asyncio
import json
import math
import random
import string

from dataclasses import dataclass
from typing import Optional

from canarytokens.aws_infra.db_queries import get_current_assets
from canarytokens.aws_infra import data_generation
from canarytokens.aws_infra.state_management import is_ingesting
from canarytokens.canarydrop import Canarydrop
<<<<<<< HEAD
from canarytokens.exceptions import AWSInfraDataGenerationLimitReached
from canarytokens.models import AWSInfraAssetType
=======
from canarytokens.models import AWSInfraAssetField, AWSInfraAssetType
>>>>>>> eb85eb0e
from canarytokens.settings import FrontendSettings

settings = FrontendSettings()


@dataclass
class AssetTypeConfig:
    max_assets: int
    asset_field_name: AWSInfraAssetField
    child_asset_field_name: Optional[AWSInfraAssetField] = None
    max_child_items: Optional[int] = None


_ASSET_TYPE_CONFIG = {
    AWSInfraAssetType.S3_BUCKET: AssetTypeConfig(
        10, AWSInfraAssetField.BUCKET_NAME, AWSInfraAssetField.OBJECTS, 20
    ),
    AWSInfraAssetType.SQS_QUEUE: AssetTypeConfig(10, AWSInfraAssetField.SQS_QUEUE_NAME),
    AWSInfraAssetType.SSM_PARAMETER: AssetTypeConfig(
        10, AWSInfraAssetField.SSM_PARAMETER_NAME
    ),
    AWSInfraAssetType.SECRETS_MANAGER_SECRET: AssetTypeConfig(
        10, AWSInfraAssetField.SECRET_NAME
    ),
    AWSInfraAssetType.DYNAMO_DB_TABLE: AssetTypeConfig(
        10, AWSInfraAssetField.TABLE_NAME, AWSInfraAssetField.TABLE_ITEMS, 20
    ),
}


def _get_ingestion_bus_arn(bus_name: str):
    return f"arn:aws:events:eu-west-1:{settings.AWS_INFRA_AWS_ACCOUNT}:event-bus/{bus_name}"


def generate_tf_variables(canarydrop: Canarydrop, plan: dict) -> dict:
    """
    Generate variables to be used in the terraform template.
    """
    tf_variables = {
        "s3_bucket_names": [],
        "s3_objects": [],
        "sqs_queues": [],
        "ssm_parameters": [],
        "secrets": [],
        "tables": [],
        "table_items": [],
        "canarytoken_id": canarydrop.canarytoken.value(),
        "target_bus_arn": f"arn:aws:events:{settings.AWS_INFRA_AWS_REGION}:{settings.AWS_INFRA_AWS_ACCOUNT}:event-bus/{canarydrop.aws_infra_ingestion_bus_name}",
        "account_id": canarydrop.aws_account_id,
        "region": canarydrop.aws_region,
    }
    for bucket in plan["S3Bucket"]:
        tf_variables["s3_bucket_names"].append(bucket[AWSInfraAssetField.BUCKET_NAME])
        for s3_object in bucket.get("objects", []):
            tf_variables["s3_objects"].append(
                {
                    "bucket": bucket[AWSInfraAssetField.BUCKET_NAME],
                    "key": s3_object,
                    "content": "".join(
                        random.choices(
                            string.ascii_letters + string.digits,
                            k=random.randint(5, 1000),
                        )
                    ),
                }
            )
    return tf_variables


def _check_gemini_limit(canarydrop: Canarydrop):
    if data_generation.usage_by_canarydrop(canarydrop).requests_exhausted:
        raise AWSInfraDataGenerationLimitReached(
            f"Gemini data generation limit reached for canarytoken {canarydrop.canarytoken.value()}."
        )


async def _add_assets_for_type(
    asset_type: AWSInfraAssetType,
    aws_deployed_assets: dict,
    aws_inventoried_assets: dict,
    plan: dict,
):
    """
    Add assets of a specific type to the plan.
    """
    inventory_count = len(aws_inventoried_assets.get(asset_type, []))
    scaled_decoy_count = math.ceil(math.log2(inventory_count + 1)) or 1
    deployed_decoy_count_remaining = _ASSET_TYPE_CONFIG[asset_type].max_assets - len(
        aws_deployed_assets.get(asset_type, [])
    )
    decoy_asset_count = min(deployed_decoy_count_remaining, scaled_decoy_count)

    if decoy_asset_count <= 0:
        return

    asset_names = (
        await data_generation.generate_names(
            asset_type, aws_inventoried_assets.get(asset_type, []), decoy_asset_count
        )
    ).suggested_names

    config = _ASSET_TYPE_CONFIG[asset_type]

    assets = []
    for asset_name in asset_names:
        asset = {config.asset_field_name: asset_name, "off_inventory": False}
        # Add type-specific child assets if they exist
        if child_asset_name_key := config.child_asset_field_name:
            asset[child_asset_name_key] = []
        assets.append(asset)
    plan[asset_type].extend(assets)


async def add_new_assets_to_plan(
    aws_deployed_assets: dict, aws_inventoried_assets: dict, plan: dict
):
    """
    Asynchronously add new decoy AWS assets to the plan based on the current deployed and inventoried assets.
    """
    # Create tasks for all asset types
    tasks = []
    for asset_type in _ASSET_TYPE_CONFIG:
        tasks.append(
            _add_assets_for_type(
                asset_type, aws_deployed_assets, aws_inventoried_assets, plan
            )
        )

    await asyncio.gather(*tasks)


def add_current_assets_to_plan(
    aws_deployed_assets: dict,
    aws_inventoried_assets: dict,
    proposed_plan: dict,
    current_plan: dict,
):
    """
    Add current deployed assets to the proposed plan.
    """
    for asset_type, config in _ASSET_TYPE_CONFIG.items():
        asset_key = config.asset_field_name

        for asset_name in aws_deployed_assets.get(asset_type, []):
            asset = {
                asset_key: asset_name,
                "off_inventory": asset_name
                not in aws_inventoried_assets.get(asset_type, []),
            }

            # get the child assets (objects or table items) from the last saved plan
            if child_asset_key := config.child_asset_field_name:
                for last_saved_parent_asset in current_plan.get(asset_type, [{}]):
                    if last_saved_parent_asset.get(asset_key) == asset_name:
                        asset[child_asset_key] = last_saved_parent_asset.get(
                            child_asset_key, []
                        )
                        break

            proposed_plan[asset_type].append(asset)


async def generate_proposed_plan(canarydrop: Canarydrop) -> dict:
    """
    Return a proposed plan for decoy assets containing new and current assets.
    """

    aws_deployed_assets = json.loads(canarydrop.aws_deployed_assets or "{}")
    aws_inventoried_assets = get_current_assets(canarydrop)
    current_plan = json.loads(canarydrop.aws_saved_plan or "{}")
    proposed_plan = {asset_type.value: [] for asset_type in AWSInfraAssetType}

    if is_ingesting(canarydrop):
        return proposed_plan

    # If multiple inventories have been performed, but the user has not saved the plan,
    # We should not use Gemini anymore, and stop the user from increasing our costs.
    _check_gemini_limit(canarydrop)

    await add_new_assets_to_plan(
        aws_deployed_assets, aws_inventoried_assets, proposed_plan
    )
    add_current_assets_to_plan(
        aws_deployed_assets, aws_inventoried_assets, proposed_plan, current_plan
    )
    data_generation.update_gemini_usage(canarydrop, len(proposed_plan.keys()))
    return proposed_plan


async def _generate_parent_asset_name(
    asset_type: AWSInfraAssetType, inventory: list
) -> str:
    """Generate a parent asset name (S3 bucket, SQS queue, etc.)."""
    names = (
        await data_generation.generate_names(asset_type, inventory, 1)
    ).suggested_names
    return names[0]


async def _generate_child_asset_name(
    asset_type: AWSInfraAssetType, parent_name: str
) -> str:
    """Generate a child asset name (S3 object, DynamoDB item, etc.)."""
    if not parent_name:
        raise ValueError(
            f"Parent asset name required for {asset_type.value} child generation"
        )

    names = await data_generation.generate_children_names(asset_type, parent_name, 1)
    return names[0]


async def generate_data_choice(
    canarydrop: Canarydrop,
    asset_type: AWSInfraAssetType,
    asset_field: AWSInfraAssetField,
    parent_asset_name: AWSInfraAssetField = None,
) -> str:
    """Generate a random data choice for the given asset type and field."""
<<<<<<< HEAD
    _check_gemini_limit(canarydrop)
=======

    VALID_FIELDS = {
        AWSInfraAssetType.S3_BUCKET: [
            AWSInfraAssetField.BUCKET_NAME,
            AWSInfraAssetField.OBJECTS,
        ],
        AWSInfraAssetType.SQS_QUEUE: [AWSInfraAssetField.SQS_QUEUE_NAME],
        AWSInfraAssetType.SSM_PARAMETER: [AWSInfraAssetField.SSM_PARAMETER_NAME],
        AWSInfraAssetType.SECRETS_MANAGER_SECRET: [AWSInfraAssetField.SECRET_NAME],
        AWSInfraAssetType.DYNAMO_DB_TABLE: [
            AWSInfraAssetField.TABLE_NAME,
            AWSInfraAssetField.TABLE_ITEMS,
        ],
    }
    if asset_field not in VALID_FIELDS[asset_type]:
        raise ValueError(
            f"Invalid asset type and field combination: {asset_type}, {asset_field}"
        )

    inventory = get_current_assets(canarydrop).get(asset_type, [])
>>>>>>> eb85eb0e

    inventory = get_current_assets(canarydrop).get(asset_type, [])
    # Parent asset types (top-level resources)
    PARENT_FIELDS = {
        AWSInfraAssetField.BUCKET_NAME,
        AWSInfraAssetField.SQS_QUEUE_NAME,
        AWSInfraAssetField.SSM_PARAMETER_NAME,
        AWSInfraAssetField.SECRET_NAME,
        AWSInfraAssetField.TABLE_NAME,
    }

    # Child asset types (nested resources)
    CHILD_FIELDS = {
        AWSInfraAssetField.OBJECTS,
        AWSInfraAssetField.TABLE_ITEMS,
    }

    if asset_field in PARENT_FIELDS:
        result = await _generate_parent_asset_name(asset_type, inventory)
    elif asset_field in CHILD_FIELDS:
        result = await _generate_child_asset_name(asset_type, parent_asset_name)
    else:
        raise ValueError(f"Unsupported asset field: {asset_field}")

    data_generation.update_gemini_usage(canarydrop)
    return result


async def generate_child_assets(
    canarydrop: Canarydrop, assets: dict[str, list[str]]
) -> dict[str, dict[str, list[str]]]:
    """
    Generate child assets for the given assets.
    """
    _check_gemini_limit(canarydrop)
    result = {
        AWSInfraAssetType.S3_BUCKET.value: {},
        AWSInfraAssetType.DYNAMO_DB_TABLE.value: {},
    }
    tasks = []
    for asset_type, asset_names in assets.items():
        for asset_name in asset_names:
            tasks.append(
                data_generation.generate_children_names(
                    asset_type,
                    asset_name,
                    random.randint(1, _ASSET_TYPE_CONFIG[asset_type].max_child_items),
                )
            )
    all_names: list[list[str]] = await asyncio.gather(
        *tasks
    )  # each task returns a list of names
    data_generation.update_gemini_usage(canarydrop, len(all_names))

    i = 0
    for asset_type, asset_names in assets.items():
        for asset_name in asset_names:
            result[asset_type][asset_name] = all_names[i]
            i += 1

    return result


def save_plan(canarydrop: Canarydrop, plan: dict[str, list[dict]]) -> None:
    """
    Save an AWS Infra plan and upload it to the tf modules S3 bucket.
    """
    canarydrop.aws_saved_plan = json.dumps(plan)
    canarydrop.aws_deployed_assets = json.dumps(
        {
            AWSInfraAssetType.S3_BUCKET.value: [
                bucket[AWSInfraAssetField.BUCKET_NAME]
                for bucket in plan.get(AWSInfraAssetType.S3_BUCKET.value, [])
            ],
            AWSInfraAssetType.DYNAMO_DB_TABLE.value: [
                table[AWSInfraAssetField.TABLE_NAME]
                for table in plan.get(AWSInfraAssetType.DYNAMO_DB_TABLE.value, [])
            ],
            AWSInfraAssetType.SQS_QUEUE.value: [
                queue[AWSInfraAssetField.SQS_QUEUE_NAME]
                for queue in plan.get(AWSInfraAssetType.SQS_QUEUE.value, [])
            ],
            AWSInfraAssetType.SSM_PARAMETER.value: [
                param[AWSInfraAssetField.SSM_PARAMETER_NAME]
                for param in plan.get(AWSInfraAssetType.SSM_PARAMETER.value, [])
            ],
            AWSInfraAssetType.SECRETS_MANAGER_SECRET.value: [
                secret[AWSInfraAssetField.SECRET_NAME]
                for secret in plan.get(
                    AWSInfraAssetType.SECRETS_MANAGER_SECRET.value, []
                )
            ],
        }
    )<|MERGE_RESOLUTION|>--- conflicted
+++ resolved
@@ -11,12 +11,8 @@
 from canarytokens.aws_infra import data_generation
 from canarytokens.aws_infra.state_management import is_ingesting
 from canarytokens.canarydrop import Canarydrop
-<<<<<<< HEAD
 from canarytokens.exceptions import AWSInfraDataGenerationLimitReached
-from canarytokens.models import AWSInfraAssetType
-=======
 from canarytokens.models import AWSInfraAssetField, AWSInfraAssetType
->>>>>>> eb85eb0e
 from canarytokens.settings import FrontendSettings
 
 settings = FrontendSettings()
@@ -236,9 +232,6 @@
     parent_asset_name: AWSInfraAssetField = None,
 ) -> str:
     """Generate a random data choice for the given asset type and field."""
-<<<<<<< HEAD
-    _check_gemini_limit(canarydrop)
-=======
 
     VALID_FIELDS = {
         AWSInfraAssetType.S3_BUCKET: [
@@ -258,9 +251,7 @@
             f"Invalid asset type and field combination: {asset_type}, {asset_field}"
         )
 
-    inventory = get_current_assets(canarydrop).get(asset_type, [])
->>>>>>> eb85eb0e
-
+    _check_gemini_limit(canarydrop)
     inventory = get_current_assets(canarydrop).get(asset_type, [])
     # Parent asset types (top-level resources)
     PARENT_FIELDS = {
