from datetime import datetime, timezone
import json
import logging

from pydantic import BaseModel

from canarytokens import queries
from canarytokens.aws_infra.aws_management import (
    queue_management_request,
    upload_tf_module,
)
from canarytokens.aws_infra.plan_generation import (
    generate_proposed_plan,
<<<<<<< HEAD
    save_plan,
)
from canarytokens.aws_infra.state_management import is_ingesting
from canarytokens.aws_infra.terraform_generation import generate_tf_variables
=======
    generate_tf_variables,
    save_plan,
)
from canarytokens.aws_infra.state_management import is_ingesting
>>>>>>> 6f393728
from canarytokens.aws_infra.utils import generate_handle_id
from canarytokens.canarydrop import Canarydrop
from canarytokens.models import (
    AWSInfraCheckRoleReceivedResponse,
    AWSInfraHandleResponse,
    AWSInfraAssetType,
    AWSInfraInventoryCustomerAccountReceivedResponse,
    AWSInfraOperationType,
    AWSInfraServiceError,
    AWSInfraSetupIngestionReceivedResponse,
    AWSInfraTeardownReceivedResponse,
)
from canarytokens.settings import FrontendSettings
from canarytokens.tokens import Canarytoken

from canarytokens.aws_infra.db_queries import (
    delete_current_assets,
    get_current_assets,
    save_current_assets,
)

settings = FrontendSettings()

AWS_INFRA_AWS_ACCOUNT = settings.AWS_INFRA_AWS_ACCOUNT
HANDLE_RESPONSE_TIMEOUT = 300  # seconds


class Handle(BaseModel):
    canarytoken: str
    operation: str
    requested_time: float
    response_received: str = "False"
    response_content: str


def get_role_create_commands(canarydrop: Canarydrop):
    """
    Return the aws-cli commands needed to setup the inventory role in the customer's account
    """
    return {
        "role_name": canarydrop.aws_infra_inventory_role,
        "aws_account": AWS_INFRA_AWS_ACCOUNT,  # TODO: rename to aws_management_account
        "external_id": canarydrop.aws_customer_iam_access_external_id,
        "customer_aws_account": canarydrop.aws_account_id,
    }


def get_role_cleanup_commands(canarydrop: Canarydrop):
    """
    Return the aws-cli commands needed to detach and delete the inventory policy and role in the customer's account
    """
    return {
        "role_name": canarydrop.aws_infra_inventory_role,
        "customer_aws_account": canarydrop.aws_account_id,
    }


def start_operation(operation: AWSInfraOperationType, canarydrop: Canarydrop):
    "Create a new handle entry in the redis DB and trigger the specified operation"
    handle_id = generate_handle_id()
    handle = Handle(
        canarytoken=canarydrop.canarytoken.value(),
        operation=operation.value,
        requested_time=datetime.now(timezone.utc).timestamp(),
        response_received="False",
        response_content="",
    )
    queries.add_aws_management_lambda_handle(
        handle_id,
        handle.dict(),
    )
    payload = _build_operation_payload(operation, handle_id, canarydrop)
    queue_management_request(payload)
    return handle_id


def _build_operation_payload(
    operation: AWSInfraOperationType, handle, canarydrop: Canarydrop
):
    """
    Construct the payload for the specified AWS infrastructure operation to be sent to the management SQS queue.
    """
    payload = {
        "handle": handle,
        "operation": operation.value,
    }

    if operation == AWSInfraOperationType.CHECK_ROLE:
        payload["params"] = {
            "aws_account": canarydrop.aws_account_id,
            "customer_iam_access_external_id": canarydrop.aws_customer_iam_access_external_id,
            "role_name": canarydrop.aws_infra_inventory_role,
        }
    elif operation == AWSInfraOperationType.INVENTORY:
        payload["params"] = {
            "aws_account": canarydrop.aws_account_id,
            "customer_iam_access_external_id": canarydrop.aws_customer_iam_access_external_id,
            "role_name": canarydrop.aws_infra_inventory_role,
            "region": canarydrop.aws_region,
            "assets_types": [asset_type.value for asset_type in AWSInfraAssetType],
        }

    elif operation == AWSInfraOperationType.SETUP_INGESTION:
        payload["params"] = {
            "canarytoken_id": canarydrop.canarytoken.value(),
            "bus_name": canarydrop.aws_infra_ingestion_bus_name,
            "region": canarydrop.aws_region,
            "aws_account": canarydrop.aws_account_id,
            "callback_domain": settings.DOMAINS[0],
        }

    elif operation == AWSInfraOperationType.TEARDOWN:
        payload["params"] = {
            "canarytoken_id": canarydrop.canarytoken.value(),
            "bus_name": canarydrop.aws_infra_ingestion_bus_name,
            "region": canarydrop.aws_region,
            "aws_account": canarydrop.aws_account_id,
        }
    return payload


# TODO: add handle exist for token validation
async def get_handle_response(handle_id: str, operation: AWSInfraOperationType):
    """
    Check if a response has been added to the specified handle in the redis DB and return it.
    """
    handle = queries.get_aws_management_lambda_handle(handle_id)

    if not handle:
        logging.error(f"Handle with ID {handle_id} not found.")
        return AWSInfraHandleResponse(handle=handle_id, message="Handle not found.")

    handle = Handle(**handle)
    if handle.operation != operation.value:
        logging.error(
            f"Handle operation {handle.operation} does not match requested operation {operation.value}."
        )
        return AWSInfraHandleResponse(
            handle=handle_id,
            message="Handle operation does not match requested operation.",
        )

    current_time = datetime.now(timezone.utc).timestamp()
    if handle.requested_time - current_time > HANDLE_RESPONSE_TIMEOUT:
        return await _build_handle_response_payload(handle_id, handle, timeout=True)

    if handle.response_received != "True":
        return AWSInfraHandleResponse(
            handle=handle_id,
        )

    return await _build_handle_response_payload(handle_id, handle)


async def _build_handle_response_payload(
    handle_id: str, handle: Handle, timeout: bool = False
):
    response_content = (
        json.loads(handle.response_content) if handle.response_content else {}
    )
    payload = {
        "result": not timeout and response_content.get("error", "") == "",
        "handle": handle_id,
    }

    if timeout:
        payload["message"] = "Handle response timed out."
    elif response_content.get("error", "") != "":
        error, message = AWSInfraServiceError.parse(response_content["error"])
        payload["message"] = message
        payload["error"] = error
    if handle.operation == AWSInfraOperationType.CHECK_ROLE:
        payload["session_credentials_retrieved"] = response_content.get(
            "session_credentials_retrieved", False
        )
        return AWSInfraCheckRoleReceivedResponse(**payload)

    canarydrop = queries.get_canarydrop(Canarytoken(value=handle.canarytoken))
    if handle.operation == AWSInfraOperationType.INVENTORY:
<<<<<<< HEAD
        save_current_assets(canarydrop, response_content.get("assets", {}))
        payload["proposed_plan"] = await generate_proposed_plan(canarydrop)
=======
        inventory = response_content.get("assets", {})
        save_current_assets(canarydrop, inventory)
        proposed_plan = await generate_proposed_plan(canarydrop)
        payload["proposed_plan"] = {"assets": proposed_plan}
>>>>>>> 6f393728
        if is_ingesting(canarydrop):
            filter_decoys_from_inventory(
                canarydrop
            )  # remove decoys from inventory so that they don't influence calls to generate-data-choices
        return AWSInfraInventoryCustomerAccountReceivedResponse(**payload)

    if handle.operation == AWSInfraOperationType.SETUP_INGESTION:
        payload["terraform_module_snippet"] = get_module_snippet(canarydrop)
        payload["role_cleanup_commands"] = get_role_cleanup_commands(canarydrop)
        return AWSInfraSetupIngestionReceivedResponse(**payload)

    if handle.operation == AWSInfraOperationType.TEARDOWN:
        payload["role_cleanup_commands"] = get_role_cleanup_commands(canarydrop)
        return AWSInfraTeardownReceivedResponse(**payload)

    # this should never happen
    logging.error(f"Unknown operation type {handle.operation} for handle {handle_id}.")


def filter_decoys_from_inventory(canarydrop: Canarydrop):
    """
    Filter out decoy assets from the inventory of the canarydrop.
    """
<<<<<<< HEAD
    inventory = json.loads(canarydrop.aws_inventoried_assets)
    decoys = json.loads(canarydrop.aws_deployed_assets)
    for asset_type in AWSInfraAssetType:
        if asset_type.value in inventory["assets"]:
            inventory["assets"][asset_type.value] = [
                asset
                for asset in inventory["assets"][asset_type.value]
=======
    inventory = get_current_assets(canarydrop)
    decoys = json.loads(canarydrop.aws_deployed_assets)
    for asset_type in AWSInfraAssetType:
        if asset_type.value in inventory:
            inventory[asset_type.value] = [
                asset
                for asset in inventory[asset_type.value]
>>>>>>> 6f393728
                if asset not in decoys.get(asset_type.value, [])
            ]
    save_current_assets(canarydrop, inventory)


def get_handle_operation(handle_id):
    """
    Return the operation type associated with a specific handle
    """
    handle = queries.get_aws_management_lambda_handle(handle_id)
    if handle is None:
        return None
    return handle.get("operation")


def add_handle_response(handle_id, response):
    """
    Update the specified handle with a response in the redis DB.
    """
    queries.update_aws_management_lambda_handle(handle_id, json.dumps(response))


def setup_new_plan(canarydrop: Canarydrop, plan: str):
    """
    Save an AWS Infra plan and upload it to the tf modules S3 bucket.
    """
    save_plan(canarydrop, plan)
    queries.save_canarydrop(canarydrop)
    # Clear inventory
    delete_current_assets(canarydrop)
    variables = generate_tf_variables(canarydrop, plan)
    upload_tf_module(
        canarydrop.canarytoken.value(), canarydrop.aws_tf_module_prefix, variables
    )


def get_canarydrop_from_handle(handle_id: str):
    canarydrop = queries.get_canarydrop(
        Canarytoken(
            value=queries.get_aws_management_lambda_handle(handle_id).get("canarytoken")
        )
    )
    return canarydrop


def get_module_snippet(canarydrop: Canarydrop):
    """
    Return the snippet that can be pasted in the customer's terraform.
    """
    return {
        "module": "canarytoken_infra",  # pass this to the frontend for in case we change it
        "source": f"https://{settings.AWS_INFRA_TF_MODULE_BUCKET}.s3.eu-west-1.amazonaws.com/{canarydrop.aws_tf_module_prefix}/{canarydrop.canarytoken.value()}/tf.zip",
    }<|MERGE_RESOLUTION|>--- conflicted
+++ resolved
@@ -11,17 +11,10 @@
 )
 from canarytokens.aws_infra.plan_generation import (
     generate_proposed_plan,
-<<<<<<< HEAD
-    save_plan,
-)
-from canarytokens.aws_infra.state_management import is_ingesting
-from canarytokens.aws_infra.terraform_generation import generate_tf_variables
-=======
     generate_tf_variables,
     save_plan,
 )
 from canarytokens.aws_infra.state_management import is_ingesting
->>>>>>> 6f393728
 from canarytokens.aws_infra.utils import generate_handle_id
 from canarytokens.canarydrop import Canarydrop
 from canarytokens.models import (
@@ -201,15 +194,10 @@
 
     canarydrop = queries.get_canarydrop(Canarytoken(value=handle.canarytoken))
     if handle.operation == AWSInfraOperationType.INVENTORY:
-<<<<<<< HEAD
-        save_current_assets(canarydrop, response_content.get("assets", {}))
-        payload["proposed_plan"] = await generate_proposed_plan(canarydrop)
-=======
         inventory = response_content.get("assets", {})
         save_current_assets(canarydrop, inventory)
         proposed_plan = await generate_proposed_plan(canarydrop)
         payload["proposed_plan"] = {"assets": proposed_plan}
->>>>>>> 6f393728
         if is_ingesting(canarydrop):
             filter_decoys_from_inventory(
                 canarydrop
@@ -233,15 +221,6 @@
     """
     Filter out decoy assets from the inventory of the canarydrop.
     """
-<<<<<<< HEAD
-    inventory = json.loads(canarydrop.aws_inventoried_assets)
-    decoys = json.loads(canarydrop.aws_deployed_assets)
-    for asset_type in AWSInfraAssetType:
-        if asset_type.value in inventory["assets"]:
-            inventory["assets"][asset_type.value] = [
-                asset
-                for asset in inventory["assets"][asset_type.value]
-=======
     inventory = get_current_assets(canarydrop)
     decoys = json.loads(canarydrop.aws_deployed_assets)
     for asset_type in AWSInfraAssetType:
@@ -249,7 +228,6 @@
             inventory[asset_type.value] = [
                 asset
                 for asset in inventory[asset_type.value]
->>>>>>> 6f393728
                 if asset not in decoys.get(asset_type.value, [])
             ]
     save_current_assets(canarydrop, inventory)
