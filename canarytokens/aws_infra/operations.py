from datetime import datetime, timezone
import json
import logging

from pydantic import BaseModel

from canarytokens import queries
from canarytokens.aws_infra.aws_management import (
    queue_management_request,
    upload_tf_module,
)
from canarytokens.aws_infra.plan_generation import (
    generate_proposed_plan,
    generate_tf_variables,
    save_plan,
)
from canarytokens.aws_infra.state_management import is_ingesting
from canarytokens.aws_infra.utils import generate_handle_id
from canarytokens.canarydrop import Canarydrop
from canarytokens.models import (
    AWSInfraCheckRoleReceivedResponse,
    AWSInfraHandleResponse,
    AWSInfraAssetType,
    AWSInfraInventoryCustomerAccountReceivedResponse,
    AWSInfraOperationType,
    AWSInfraServiceError,
    AWSInfraSetupIngestionReceivedResponse,
    AWSInfraTeardownReceivedResponse,
)
from canarytokens.settings import FrontendSettings
from canarytokens.tokens import Canarytoken

from canarytokens.aws_infra.db_queries import (
    delete_current_assets,
    get_current_assets,
    save_current_assets,
)

settings = FrontendSettings()

AWS_INFRA_AWS_ACCOUNT = settings.AWS_INFRA_AWS_ACCOUNT
HANDLE_RESPONSE_TIMEOUT = 300  # seconds


class Handle(BaseModel):
    canarytoken: str
    operation: str
    requested_time: float
    response_received: str = "False"
    response_content: str


def get_role_create_commands(canarydrop: Canarydrop):
    """
    Return the aws-cli commands needed to setup the inventory role in the customer's account
    """
    return {
        "role_name": canarydrop.aws_infra_inventory_role,
        "aws_account": AWS_INFRA_AWS_ACCOUNT,  # TODO: rename to aws_management_account
        "external_id": canarydrop.aws_customer_iam_access_external_id,
        "customer_aws_account": canarydrop.aws_account_id,
    }


def get_role_cleanup_commands(canarydrop: Canarydrop):
    """
    Return the aws-cli commands needed to detach and delete the inventory policy and role in the customer's account
    """
    return {
        "role_name": canarydrop.aws_infra_inventory_role,
        "customer_aws_account": canarydrop.aws_account_id,
    }


def start_operation(operation: AWSInfraOperationType, canarydrop: Canarydrop):
    "Create a new handle entry in the redis DB and trigger the specified operation"
    handle_id = generate_handle_id()
    handle = Handle(
        canarytoken=canarydrop.canarytoken.value(),
        operation=operation.value,
        requested_time=datetime.now(timezone.utc).timestamp(),
        response_received="False",
        response_content="",
    )
    queries.add_aws_management_lambda_handle(
        handle_id,
        handle.dict(),
    )
    payload = _build_operation_payload(operation, handle_id, canarydrop)
    queue_management_request(payload)
    return handle_id


def _build_operation_payload(
    operation: AWSInfraOperationType, handle, canarydrop: Canarydrop
):
    """
    Construct the payload for the specified AWS infrastructure operation to be sent to the management SQS queue.
    """
    payload = {
        "handle": handle,
        "operation": operation.value,
    }

    if operation == AWSInfraOperationType.CHECK_ROLE:
        payload["params"] = {
            "aws_account": canarydrop.aws_account_id,
            "customer_iam_access_external_id": canarydrop.aws_customer_iam_access_external_id,
            "role_name": canarydrop.aws_infra_inventory_role,
        }
    elif operation == AWSInfraOperationType.INVENTORY:
        payload["params"] = {
            "aws_account": canarydrop.aws_account_id,
            "customer_iam_access_external_id": canarydrop.aws_customer_iam_access_external_id,
            "role_name": canarydrop.aws_infra_inventory_role,
            "region": canarydrop.aws_region,
            "assets_types": [asset_type.value for asset_type in AWSInfraAssetType],
        }

    elif operation == AWSInfraOperationType.SETUP_INGESTION:
        payload["params"] = {
            "canarytoken_id": canarydrop.canarytoken.value(),
            "bus_name": canarydrop.aws_infra_ingestion_bus_name,
            "region": canarydrop.aws_region,
            "aws_account": canarydrop.aws_account_id,
            "callback_domain": settings.DOMAINS[0],
        }

    elif operation == AWSInfraOperationType.TEARDOWN:
        payload["params"] = {
            "canarytoken_id": canarydrop.canarytoken.value(),
            "bus_name": canarydrop.aws_infra_ingestion_bus_name,
            "region": canarydrop.aws_region,
            "aws_account": canarydrop.aws_account_id,
        }
    return payload


# TODO: add handle exist for token validation
async def get_handle_response(handle_id: str, operation: AWSInfraOperationType):
    """
    Check if a response has been added to the specified handle in the redis DB and return it.
    """
    handle = queries.get_aws_management_lambda_handle(handle_id)

    if not handle:
        logging.error(f"Handle with ID {handle_id} not found.")
        return AWSInfraHandleResponse(handle=handle_id, message="Handle not found.")

    handle = Handle(**handle)
    if handle.operation != operation.value:
        logging.error(
            f"Handle operation {handle.operation} does not match requested operation {operation.value}."
        )
        return AWSInfraHandleResponse(
            handle=handle_id,
            message="Handle operation does not match requested operation.",
        )

    current_time = datetime.now(timezone.utc).timestamp()
    if handle.requested_time - current_time > HANDLE_RESPONSE_TIMEOUT:
        return await _build_handle_response_payload(handle_id, handle, timeout=True)

    if handle.response_received != "True":
        return AWSInfraHandleResponse(
            handle=handle_id,
        )

    return await _build_handle_response_payload(handle_id, handle)


async def _build_handle_response_payload(
    handle_id: str, handle: Handle, timeout: bool = False
):
    response_content = (
        json.loads(handle.response_content) if handle.response_content else {}
    )
    payload = {
        "result": not timeout and response_content.get("error", "") == "",
        "handle": handle_id,
    }

    if timeout:
        payload["message"] = "Handle response timed out."
    elif response_content.get("error", "") != "":
        error, message = AWSInfraServiceError.parse(response_content["error"])
        payload["message"] = message
        payload["error"] = error
    if handle.operation == AWSInfraOperationType.CHECK_ROLE:
        payload["session_credentials_retrieved"] = response_content.get(
            "session_credentials_retrieved", False
        )
        return AWSInfraCheckRoleReceivedResponse(**payload)

    canarydrop = queries.get_canarydrop(Canarytoken(value=handle.canarytoken))
    if handle.operation == AWSInfraOperationType.INVENTORY:
<<<<<<< HEAD
        save_current_assets(canarydrop, response_content.get("assets", {}))
        payload["proposed_plan"] = await generate_proposed_plan(canarydrop)
=======
        inventory = response_content.get("assets", {})
        save_current_assets(canarydrop, inventory)
        proposed_plan = await generate_proposed_plan(canarydrop)
        payload["proposed_plan"] = {"assets": proposed_plan}
>>>>>>> 6f393728
        if is_ingesting(canarydrop):
            filter_decoys_from_inventory(
                canarydrop
            )  # remove decoys from inventory so that they don't influence calls to generate-data-choices
        return AWSInfraInventoryCustomerAccountReceivedResponse(**payload)

    if handle.operation == AWSInfraOperationType.SETUP_INGESTION:
        payload["terraform_module_snippet"] = get_module_snippet(canarydrop)
        payload["role_cleanup_commands"] = get_role_cleanup_commands(canarydrop)
        return AWSInfraSetupIngestionReceivedResponse(**payload)

    if handle.operation == AWSInfraOperationType.TEARDOWN:
        payload["role_cleanup_commands"] = get_role_cleanup_commands(canarydrop)
        return AWSInfraTeardownReceivedResponse(**payload)

    # this should never happen
    logging.error(f"Unknown operation type {handle.operation} for handle {handle_id}.")


def filter_decoys_from_inventory(canarydrop: Canarydrop):
    """
    Filter out decoy assets from the inventory of the canarydrop.
    """
<<<<<<< HEAD
    inventory = json.loads(canarydrop.aws_inventoried_assets)
    decoys = json.loads(canarydrop.aws_deployed_assets)
    for asset_type in AWSInfraAssetType:
        if asset_type.value in inventory["assets"]:
            inventory["assets"][asset_type.value] = [
                asset
                for asset in inventory["assets"][asset_type.value]
=======
    inventory = get_current_assets(canarydrop)
    decoys = json.loads(canarydrop.aws_deployed_assets)
    for asset_type in AWSInfraAssetType:
        if asset_type.value in inventory:
            inventory[asset_type.value] = [
                asset
                for asset in inventory[asset_type.value]
>>>>>>> 6f393728
                if asset not in decoys.get(asset_type.value, [])
            ]
    save_current_assets(canarydrop, inventory)


def get_handle_operation(handle_id):
    """
    Return the operation type associated with a specific handle
    """
    handle = queries.get_aws_management_lambda_handle(handle_id)
    if handle is None:
        return None
    return handle.get("operation")


def add_handle_response(handle_id, response):
    """
    Update the specified handle with a response in the redis DB.
    """
    queries.update_aws_management_lambda_handle(handle_id, json.dumps(response))


def setup_new_plan(canarydrop: Canarydrop, plan: str):
    """
    Save an AWS Infra plan and upload it to the tf modules S3 bucket.
    """
    save_plan(canarydrop, plan)
    queries.save_canarydrop(canarydrop)
    # Clear inventory
    delete_current_assets(canarydrop)
    variables = generate_tf_variables(canarydrop, plan)
    upload_tf_module(
        canarydrop.canarytoken.value(), canarydrop.aws_tf_module_prefix, variables
    )


def get_canarydrop_from_handle(handle_id: str):
    canarydrop = queries.get_canarydrop(
        Canarytoken(
            value=queries.get_aws_management_lambda_handle(handle_id).get("canarytoken")
        )
    )
    return canarydrop


def get_module_snippet(canarydrop: Canarydrop):
    """
    Return the snippet that can be pasted in the customer's terraform.
    """
    return {
        "module": "canarytoken_infra",  # pass this to the frontend for in case we change it
        "source": f"https://{settings.AWS_INFRA_TF_MODULE_BUCKET}.s3.eu-west-1.amazonaws.com/{canarydrop.aws_tf_module_prefix}/{canarydrop.canarytoken.value()}/tf.zip",
    }<|MERGE_RESOLUTION|>--- conflicted
+++ resolved
@@ -194,15 +194,10 @@
 
     canarydrop = queries.get_canarydrop(Canarytoken(value=handle.canarytoken))
     if handle.operation == AWSInfraOperationType.INVENTORY:
-<<<<<<< HEAD
-        save_current_assets(canarydrop, response_content.get("assets", {}))
-        payload["proposed_plan"] = await generate_proposed_plan(canarydrop)
-=======
         inventory = response_content.get("assets", {})
         save_current_assets(canarydrop, inventory)
         proposed_plan = await generate_proposed_plan(canarydrop)
         payload["proposed_plan"] = {"assets": proposed_plan}
->>>>>>> 6f393728
         if is_ingesting(canarydrop):
             filter_decoys_from_inventory(
                 canarydrop
@@ -226,15 +221,6 @@
     """
     Filter out decoy assets from the inventory of the canarydrop.
     """
-<<<<<<< HEAD
-    inventory = json.loads(canarydrop.aws_inventoried_assets)
-    decoys = json.loads(canarydrop.aws_deployed_assets)
-    for asset_type in AWSInfraAssetType:
-        if asset_type.value in inventory["assets"]:
-            inventory["assets"][asset_type.value] = [
-                asset
-                for asset in inventory["assets"][asset_type.value]
-=======
     inventory = get_current_assets(canarydrop)
     decoys = json.loads(canarydrop.aws_deployed_assets)
     for asset_type in AWSInfraAssetType:
@@ -242,7 +228,6 @@
             inventory[asset_type.value] = [
                 asset
                 for asset in inventory[asset_type.value]
->>>>>>> 6f393728
                 if asset not in decoys.get(asset_type.value, [])
             ]
     save_current_assets(canarydrop, inventory)
