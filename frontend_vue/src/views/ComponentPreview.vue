--- conflicted
+++ resolved
@@ -10,11 +10,11 @@
     <h1>Modal</h1>
     <BaseButton @click="() => open()">Check modal</BaseButton>
   </div>
-<<<<<<< HEAD
+  <hr class="my-24" />
   <div class="flex flex-col w-[200px] gap-16">
     <h1>Copy button</h1>
     <BaseCopyButton content="Content to copy is here" />
-=======
+  </div>
   <hr class="my-24" />
   <div class="flex flex-col w-[200px] gap-16">
     <h1>Switch</h1>
@@ -29,7 +29,6 @@
       label="Checked disabled"
       disabled
     />
->>>>>>> 096bcd28
   </div>
 </template>
 
