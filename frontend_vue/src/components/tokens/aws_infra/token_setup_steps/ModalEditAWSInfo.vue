<template>
  <BaseModal
    title="Edit account informations"
    :has-close-button="true"
    :hide-footer="true"
    :content-class="`items-stretch`"
  >
    <template #default>
      <div>
        <Form
          class="flex flex-col"
          :validation-schema="schema"
          @submit="onSubmit"
        >
          <div class="lg:basis-6/12">
            <BaseFormTextField
              id="aws_account_number"
              type="text"
              placeholder="e.g. 012345678901"
              label="AWS account number"
              full-width
              required
              :value="selectedAWSaccount"
            />
            <div>
              <BaseFormSelect
                id="aws_region"
                label="AWS Region"
                :options="AWS_REGIONS"
                placeholder="Select AWS region"
                required
                searchable
                :value="selectedRegion[0]"
              />
            </div>
          </div>
          <BaseMessageBox
            v-if="isError"
            variant="danger"
            >{{ isErrorMessage }}</BaseMessageBox
          >
          <div class="flex flex col justify-center gap-8 mt-24">
            <BaseButton
              variant="grey"
              @click="closeModal"
              >Cancel</BaseButton
            >
            <BaseButton
              variant="primary"
              type="submit"
              :loading="isLoading"
              >Save</BaseButton
            >
          </div>
        </Form>
      </div>
    </template>
  </BaseModal>
</template>

<script lang="ts" setup>
import { ref, onMounted } from 'vue';
import * as Yup from 'yup';
import { Form } from 'vee-validate';
import type { GenericObject } from 'vee-validate';
import { AWS_REGIONS } from '@/components/tokens/aws_infra/constants.ts';
import { editAccountInfo } from '@/api/awsInfra';
import type { TokenDataType } from '@/utils/dataService';

const props = defineProps<{
  initialStepData: TokenDataType;
  closeModal: () => void;
  saveData: (data: GenericObject) => void;
}>();

const selectedRegion = ref<{ value: string; label: string }[]>([]);
const selectedAWSaccount = ref('');
const isLoading = ref(false);
const isError = ref(false);
const isErrorMessage = ref('');

const schema = Yup.object().shape({
  aws_region: Yup.string().required('AWS region is required'),
  aws_account_number: Yup.number()
    .typeError('AWS account must be a number')
    .required('AWS account number is required')
    .test(
      'len',
      'AWS account number must have 12 digits',
      (val) => val.toString().length === 12
    ),
});


onMounted(() => {
  selectedRegion.value = AWS_REGIONS.filter((region) => {
    return region.value === props.initialStepData.aws_region;
  });
  selectedAWSaccount.value = props.initialStepData.aws_account_number;
});

async function onSubmit(values: GenericObject) {
  isLoading.value = true;
  console.log('values', values);
  // ...here goes the API call to manage endpoint...
<<<<<<< HEAD
=======
  try {
>>>>>>> 464c3f7c
  const res = await editAccountInfo(
    props.initialStepData.token,
    props.initialStepData.auth_token,
    selectedAWSaccount.value,
    selectedRegion.value[0].value,
<<<<<<< HEAD
  )
=======

  )
  props.saveData(values);
  props.closeModal();
>>>>>>> 464c3f7c
  if (res.status !== 200) {
      isError.value = true;
      isErrorMessage.value =
        res.data.message ||
        'Could not edit token!';
    }
<<<<<<< HEAD
  isError.value = false;
  isLoading.value = false;
=======
  } catch (err: any){
    isError.value = true;
    isErrorMessage.value =
        err ||
        'Could not edit token!';
  } finally {
    isLoading.value = false;
  }
>>>>>>> 464c3f7c
}
</script><|MERGE_RESOLUTION|>--- conflicted
+++ resolved
@@ -103,33 +103,22 @@
   isLoading.value = true;
   console.log('values', values);
   // ...here goes the API call to manage endpoint...
-<<<<<<< HEAD
-=======
   try {
->>>>>>> 464c3f7c
   const res = await editAccountInfo(
     props.initialStepData.token,
     props.initialStepData.auth_token,
     selectedAWSaccount.value,
     selectedRegion.value[0].value,
-<<<<<<< HEAD
-  )
-=======
 
   )
   props.saveData(values);
   props.closeModal();
->>>>>>> 464c3f7c
   if (res.status !== 200) {
       isError.value = true;
       isErrorMessage.value =
         res.data.message ||
         'Could not edit token!';
     }
-<<<<<<< HEAD
-  isError.value = false;
-  isLoading.value = false;
-=======
   } catch (err: any){
     isError.value = true;
     isErrorMessage.value =
@@ -138,6 +127,5 @@
   } finally {
     isLoading.value = false;
   }
->>>>>>> 464c3f7c
 }
 </script>