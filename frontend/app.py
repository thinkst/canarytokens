# Design: An API same as before for testing.This could remain separate
# or get pulled into the v3 frontend.
# RFC - V3
# Keeping a frontend separate has a few advantages:
#               1) Offer api based token creation.
#               2) deferred porting frontend and token creation at the same time.
#

import base64
import datetime
import errno
import hashlib
import logging.config
import os
import textwrap
from base64 import b64decode
from functools import singledispatch
from pathlib import Path
from typing import Annotated, Any, Optional, Union
from urllib.parse import unquote
import logging

import requests
from canarytokens.aws_infra import data_generation
import segno
import sentry_sdk
from fastapi import (
    Depends,
    FastAPI,
    HTTPException,
    Request,
    Response,
    Security,
    status,
    Header,
)
from fastapi.encoders import jsonable_encoder
from fastapi.responses import HTMLResponse, JSONResponse, RedirectResponse
from fastapi.security import APIKeyQuery
from fastapi.staticfiles import StaticFiles
from fastapi.templating import Jinja2Templates
from pydantic import HttpUrl, ValidationError, parse_obj_as
from sentry_sdk.integrations.asgi import SentryAsgiMiddleware
from sentry_sdk.integrations.fastapi import FastApiIntegration
from sentry_sdk.integrations.redis import RedisIntegration

import canarytokens
import canarytokens.credit_card_v2 as credit_card_infra
from canarytokens import extendtoken, kubeconfig, msreg, queries
from canarytokens import wireguard as wg
from canarytokens.authenticode import make_canary_authenticode_binary
from canarytokens import aws_infra
from canarytokens.awskeys import get_aws_key
from canarytokens.azurekeys import get_azure_id
from canarytokens.canarydrop import Canarydrop
from canarytokens.exceptions import (
    AWSInfraDataGenerationLimitReached,
    CanarydropAuthFailure,
    NoCanarydropFound,
    AWSInfraOperationNotAllowed,
)
from canarytokens.models import (
    PWA_APP_TITLES,
    AWSInfraGenerateChildAssetsRequest,
    AWSInfraGenerateChildAssetsResponse,
    AWSInfraHandleResponse,
    AWSInfraCheckRoleReceivedResponse,
    AWSInfraGenerateDataChoiceRequest,
    AWSInfraGenerateDataChoiceResponse,
    AWSInfraHandleRequest,
    AWSInfraInventoryCustomerAccountReceivedResponse,
    AWSInfraManagementResponseRequest,
    AWSInfraOperationType,
    AWSInfraSavePlanRequest,
    AWSInfraSetupIngestionReceivedResponse,
    AWSInfraState,
    AWSInfraTeardownReceivedResponse,
    AWSInfraTriggerOperationRequest,
    AnyDownloadRequest,
    AnySettingsRequest,
    AnyTokenEditRequest,
    AnyTokenRequest,
    AnyTokenResponse,
    AWSInfraConfigStartRequest,
    AWSInfraConfigStartResponse,
    AWSInfraTokenRequest,
    AWSInfraTokenResponse,
    AWSKeyTokenRequest,
    AWSKeyTokenResponse,
    AzureIDTokenRequest,
    AzureIDTokenResponse,
    CCTokenRequest,
    CCTokenResponse,
    ClonedWebTokenRequest,
    ClonedWebTokenResponse,
    CSSClonedWebTokenRequest,
    CSSClonedWebTokenResponse,
    DefaultResponse,
    DeleteResponse,
    DownloadCSSClonedWebRequest,
    DownloadCSSClonedWebResponse,
    CMDTokenRequest,
    CMDTokenResponse,
    WindowsFakeFSTokenRequest,
    WindowsFakeFSTokenResponse,
    CreditCardV2TokenRequest,
    CreditCardV2TokenResponse,
    CustomBinaryTokenRequest,
    CustomBinaryTokenResponse,
    CustomImageTokenRequest,
    CustomImageTokenResponse,
    DNSTokenRequest,
    DNSTokenResponse,
    DownloadAWSKeysRequest,
    DownloadAWSKeysResponse,
    DownloadAzureIDCertRequest,
    DownloadAzureIDCertResponse,
    DownloadAzureIDConfigRequest,
    DownloadAzureIDConfigResponse,
    DownloadCCRequest,
    DownloadCCResponse,
    DownloadCMDRequest,
    DownloadCMDResponse,
    DownloadWindowsFakeFSRequest,
    DownloadWindowsFakeFSResponse,
    DownloadCreditCardV2Request,
    DownloadCreditCardV2Response,
    DownloadIncidentListCSVRequest,
    DownloadIncidentListCSVResponse,
    DownloadIncidentListJsonRequest,
    DownloadIncidentListJsonResponse,
    DownloadKubeconfigRequest,
    DownloadKubeconfigResponse,
    DownloadMSExcelRequest,
    DownloadMSExcelResponse,
    DownloadMSWordRequest,
    DownloadMSWordResponse,
    DownloadMySQLRequest,
    DownloadMySQLResponse,
    DownloadPDFRequest,
    DownloadPDFResponse,
    DownloadQRCodeRequest,
    DownloadQRCodeResponse,
    DownloadSlackAPIRequest,
    DownloadSlackAPIResponse,
    DownloadZipRequest,
    DownloadZipResponse,
    FastRedirectTokenRequest,
    FastRedirectTokenResponse,
    HistoryResponse,
    KubeconfigTokenRequest,
    KubeconfigTokenResponse,
    Log4ShellTokenRequest,
    Log4ShellTokenResponse,
    ManageResponse,
    MsExcelDocumentTokenRequest,
    MsExcelDocumentTokenResponse,
    MsWordDocumentTokenRequest,
    MsWordDocumentTokenResponse,
    MySQLTokenRequest,
    MySQLTokenResponse,
    PDFTokenRequest,
    PDFTokenResponse,
    PWATokenRequest,
    PWATokenResponse,
    QRCodeTokenRequest,
    QRCodeTokenResponse,
    IdPAppTokenRequest,
    IdPAppTokenResponse,
    response_error,
    SettingsResponse,
    SlowRedirectTokenRequest,
    SlowRedirectTokenResponse,
    SMTPTokenRequest,
    SMTPTokenResponse,
    SQLServerTokenRequest,
    SQLServerTokenResponse,
    SvnTokenRequest,
    SvnTokenResponse,
    TokenTypes,
    WebBugTokenRequest,
    WebBugTokenResponse,
    WebDavTokenRequest,
    WebDavTokenResponse,
    WindowsDirectoryTokenRequest,
    WindowsDirectoryTokenResponse,
    WireguardTokenRequest,
    WireguardTokenResponse,
)
from canarytokens.msexcel import make_canary_msexcel
from canarytokens.msword import make_canary_msword
from canarytokens.mysql import make_canary_mysql_dump
from canarytokens.azure_css import (
    install_azure_css,
    EntraTokenErrorAccessDenied,
    build_entra_redirect_url,
    EntraTokenStatus,
    LEGACY_ENTRA_STATUS_MAP,
)
from canarytokens.webdav import generate_webdav_password, insert_webdav_token, FsType
from canarytokens.pdfgen import make_canary_pdf
from canarytokens.queries import (
    add_canary_domain,
    add_canary_google_api_key,
    add_canary_nxdomain,
    add_canary_page,
    add_canary_image_page,
    add_canary_path_element,
    get_all_canary_domains,
    get_all_canary_sites,
    is_email_blocked,
    is_valid_email,
    remove_canary_domain,
    remove_canary_nxdomain,
    save_canarydrop,
    validate_webhook,
    WebhookTooLongError,
)
from canarytokens.redismanager import DB
from canarytokens.settings import FrontendSettings, SwitchboardSettings
from canarytokens.tokens import Canarytoken
from canarytokens.utils import get_deployed_commit_sha
from canarytokens.windows_fake_fs import windows_fake_fs
from canarytokens.ziplib import make_canary_zip

logging.config.fileConfig("log.ini", disable_existing_loggers=False)
log = logging.getLogger()

frontend_settings = FrontendSettings()
switchboard_settings = SwitchboardSettings()
protocol = "https" if switchboard_settings.FORCE_HTTPS else "http"
if switchboard_settings.USING_NGINX:
    canary_http_channel = f"{protocol}://{frontend_settings.DOMAINS[0]}"
else:
    canary_http_channel = f"{protocol}://{frontend_settings.DOMAINS[0]}:{switchboard_settings.CHANNEL_HTTP_PORT}"

if frontend_settings.SENTRY_DSN and frontend_settings.SENTRY_ENABLE:
    sentry_sdk.init(
        dsn=frontend_settings.SENTRY_DSN,
        environment=frontend_settings.SENTRY_ENVIRONMENT,
        traces_sample_rate=0.2,
        integrations=[
            RedisIntegration(),
            FastApiIntegration(),
        ],
        release=get_deployed_commit_sha(),
    )


tags_metadata = [
    {
        "name": "Create Canarytokens",
        "description": "Endpoint to create Canarytokens.",
        "externalDocs": {
            "description": "All Canarytoken types are described here",
            "url": "https://docs.canarytokens.org/guide/",
        },
    },
]


app = FastAPI(
    title=frontend_settings.API_APP_TITLE,
    version=canarytokens.__version__,
)

vue_index = Jinja2Templates(directory="../dist/")


if frontend_settings.NEW_UI:

    @app.get("/")
    @app.get("/nest/legal")
    @app.get("/manage")
    @app.get("/nest/manage/{rest_of_path:path}")
    @app.get("/history")
    @app.get("/nest/history/{rest_of_path:path}")
    @app.get("/nest/entra/{rest_of_path:path}")
    @app.get("/nest/generate")
    @app.get("/generate")
    def index(request: Request):
        return vue_index.TemplateResponse("index.html", {"request": request})


ROOT_API_ENDPOINT = "/d3aece8093b71007b5ccfedad91ebb11"

api = FastAPI(
    title=frontend_settings.API_APP_TITLE,
    version=canarytokens.__version__,
    openapi_prefix=ROOT_API_ENDPOINT,
    openapi_tags=tags_metadata,
    docs_url=None,  # should be None on prod
    redoc_url=frontend_settings.API_REDOC_URL,  # should default to None on prod
)

app.mount(ROOT_API_ENDPOINT, api)
app.mount(
    frontend_settings.STATIC_FILES_APPLICATION_SUB_PATH,
    StaticFiles(directory=frontend_settings.STATIC_FILES_PATH),
    name=frontend_settings.STATIC_FILES_APPLICATION_INTERNAL_NAME,
)

if frontend_settings.NEW_UI:
    try:
        app.mount(
            "/nest",
            StaticFiles(directory="../dist/", html=True),
            name="Vue Frontend Dist",
        )
    except RuntimeError:
        print("Error: No Vue dist found. Is this the test Action?")

templates = Jinja2Templates(directory=frontend_settings.TEMPLATES_PATH)

if (
    frontend_settings.SENTRY_DSN
    and frontend_settings.SENTRY_ENABLE
    and switchboard_settings.PUBLIC_DOMAIN != "127.0.0.1"
):
    # Add sentry when running on a domain.
    app.add_middleware(SentryAsgiMiddleware)
    print(f"Sentry enabled. Environment: {frontend_settings.SENTRY_ENVIRONMENT}")


def capture_exception(error: BaseException, context: tuple[str, Any]):
    if frontend_settings.SENTRY_DSN and frontend_settings.SENTRY_ENABLE:
        with sentry_sdk.configure_scope() as scope:
            scope.set_context(*context)
            sentry_sdk.capture_exception(error)


auth_key = APIKeyQuery(name="auth", description="Auth key for a token")


async def _parse_for_x(request: Request, expected_type: Any) -> Any:
    data: Any
    if request.headers.get("Content-Type", "application/json") == "application/json":
        if all([o in request.query_params.keys() for o in ["token", "auth"]]):
            data = dict(request.query_params.items())
        else:
            data = await request.json()
    elif "application/x-www-form-urlencoded" in request.headers["Content-Type"]:
        data = await request.form()
    else:
        raise HTTPException(status_code=422, detail="Invalid data")

    return parse_obj_as(expected_type, data)


async def parse_for_settings(request: Request) -> AnySettingsRequest:
    return await _parse_for_x(request, AnySettingsRequest)


async def parse_for_download(request: Request) -> AnyDownloadRequest:
    return await _parse_for_x(request, AnyDownloadRequest)


async def authorise_token_access(request: Request):
    """
    Intercept a request and check that it contains a
    valid `token`, `auth` pair.

    Args:
        request (Request): Incoming a request.

    Raises:
        HTTPException: 403 errors raised when auth fails.
    """
    if request.headers.get("Content-Type", "application/json") == "application/json":
        if all([o in request.query_params.keys() for o in ["token", "auth"]]):
            data = dict(request.query_params.items())
        else:
            data = await request.json()
    elif "multipart/form-data" in request.headers["Content-Type"]:
        data = dict(await request.form())
    elif "application/x-www-form-urlencoded" in request.headers["Content-Type"]:
        data = dict(await request.form())
    else:
        raise HTTPException(status_code=403, detail="Requires `auth` and `token`")
    get_canarydrop_and_authenticate(token=data["token"], auth=data["auth"])


def get_canarydrop_and_authenticate(token: str, auth: str = Security(auth_key)):
    try:
        canarydrop = queries.get_canarydrop_and_authenticate(token=token, auth=auth)
    except CanarydropAuthFailure:
        raise HTTPException(
            status_code=403, detail="Token not found. Invalid `auth` and `token` pair."
        )
    return canarydrop


def validate_handle(request: AWSInfraManagementResponseRequest):
    operation = aws_infra.get_handle_operation(request.handle)
    if operation is None:
        raise HTTPException(status_code=400, detail="Handle does not exist.")
    if request.operation.value != operation:
        raise HTTPException(
            status_code=400, detail="Operation does not match that of stored handle."
        )
    return request


def validate_exclusive_handle(request: Request):
    if isinstance(request, AWSInfraHandleRequest) and len(vars(request)) > 1:
        raise HTTPException(
            status_code=400,
            detail="A handle request should only contain handle and no other keys.",
        )
    return request


def authorize_aws_infra(authorization: Annotated[str, Header()]):
    bearer_str = f"Bearer {aws_infra.get_shared_secret()}"
    if bearer_str != authorization:
        log.warning(f"{bearer_str} != {authorization}")
        raise HTTPException(
            status_code=401, detail="Invalid authorization token provided."
        )


@app.on_event("startup")
def startup_event():
    DB.set_db_details(
        hostname=switchboard_settings.REDIS_HOST, port=switchboard_settings.REDIS_PORT
    )
    remove_canary_domain()
    remove_canary_nxdomain()

    add_canary_domain(domain=frontend_settings.DOMAINS[0])
    if frontend_settings.GOOGLE_API_KEY:
        add_canary_google_api_key(frontend_settings.GOOGLE_API_KEY)
    add_canary_nxdomain(domain=frontend_settings.NXDOMAINS[0])
    add_canary_path_element(path_element="stuff")
    add_canary_page("payments.js")
    add_canary_image_page("photo1.jpg")


# When the New UI is stable we can remove this entire "app" block up until the next comment


@app.get("/", response_class=RedirectResponse, status_code=302)
async def redirect_to_generate_page():
    return "/generate"


@app.get(
    "/generate",
    tags=["Canarytokens generate page"],
    response_class=HTMLResponse,
)
def generate_page(request: Request) -> HTMLResponse:
    sites_len = len(get_all_canary_sites())
    now = datetime.datetime.now()
    generate_template_params = {
        "request": request,
        "build_id": get_deployed_commit_sha(),
        "sites_len": sites_len,
        "now": now,
        "awsid_enabled": frontend_settings.AWSID_URL is not None,
        "azureid_enabled": frontend_settings.AZURE_ID_TOKEN_URL is not None,
    }
    return templates.TemplateResponse("generate_new.html", generate_template_params)


def _get_src_ip(request):
    # starlette's testclient includes a non-IP hostname which is pointless and makes tests fail
    return request.headers.get(switchboard_settings.REAL_IP_HEADER) or (
        request.client.host
        if (request.client and request.client.host != "testclient")
        else ""
    )


@app.post(
    "/generate",
    tags=["Create Canarytokens"],
)
async def generate(request: Request) -> AnyTokenResponse:  # noqa: C901  # gen is large
    """
    Generate a token and return the appropriate TokenResponse
    """

    if request.headers.get("Content-Type", "application/json") == "application/json":
        token_request_data = await request.json()
    else:
        # Need a mutable copy of the form data
        token_request_data = dict(await request.form())
        token_request_data["token_type"] = token_request_data.pop(
            "type", token_request_data.get("token_type", None)
        )

    try:
        token_request_details: AnyTokenRequest = parse_obj_as(
            AnyTokenRequest, token_request_data
        )
    except ValidationError:  # DESIGN: can we specialise on what went wrong?
        return response_error(1, "Malformed request, invalid data supplied.")

    if not token_request_details.memo:
        return response_error(2, "No memo supplied")

    if token_request_details.webhook_url:
        try:
            validate_webhook(
                token_request_details.webhook_url, token_request_details.token_type
            )
        except WebhookTooLongError:
            return response_error(3, "Webhook URL too long. Use a shorter webhook URL.")
        except requests.exceptions.HTTPError:
            return response_error(
                3, "Invalid webhook supplied. Confirm you can POST to this URL."
            )
        except requests.exceptions.Timeout:
            return response_error(
                3, "Webhook timed out. Confirm you can POST to this URL."
            )
        except requests.exceptions.ConnectionError:
            return response_error(
                3, "Failed to connect to webhook. Confirm you can POST to this URL."
            )

    if token_request_details.email:
        if not is_valid_email(token_request_details.email):
            return response_error(5, "Invalid email supplied")

        if is_email_blocked(token_request_details.email):
            # raise HTTPException(status_code=400, detail="Email is blocked.")
            return response_error(
                6,
                "Blocked email supplied. Please see our Acceptable Use Policy at https://canarytokens.org/legal",
            )
    # TODO: refactor this. KUBECONFIG token creates it's own token
    # value and cannot follow same path as before.
    if token_request_details.token_type == TokenTypes.KUBECONFIG:
        token_value, kube_config = kubeconfig.get_kubeconfig()
        canarytoken = Canarytoken(value=token_value)
    else:
        kube_config = None
        canarytoken = Canarytoken()
    src_ip = _get_src_ip(request)
    x_forwarded_for = request.headers.get("x-forwarded-for") or ""

    canarydrop = Canarydrop(
        type=token_request_details.token_type,
        alert_email_enabled=True if token_request_details.email else False,
        alert_email_recipient=token_request_details.email,
        alert_webhook_enabled=True if token_request_details.webhook_url else False,
        alert_webhook_url=token_request_details.webhook_url or "",
        created_from_ip=src_ip,
        created_from_ip_x_forwarded_for=x_forwarded_for,
        canarytoken=canarytoken,
        memo=token_request_details.memo,
        browser_scanner_enabled=False,
        # Drop details to fulfil the tokens promise.
        # TODO: move all token type specific canary drop
        #       attribute setting into `create_response`
        #       which is already doing the type dispatch for us.
        kubeconfig=kube_config,
        redirect_url=getattr(token_request_details, "redirect_url", None),
        clonedsite=getattr(token_request_details, "clonedsite", None),
        expected_referrer=getattr(token_request_details, "expected_referrer", None),
        sql_server_sql_action=getattr(
            token_request_details, "sql_server_sql_action", None
        ),
        sql_server_table_name=getattr(
            token_request_details, "sql_server_table_name", None
        ),
        sql_server_view_name=getattr(
            token_request_details, "sql_server_view_name", None
        ),
        sql_server_function_name=getattr(
            token_request_details, "sql_server_function_name", None
        ),
        sql_server_trigger_name=getattr(
            token_request_details, "sql_server_trigger_name", None
        ),
        # TODO: Move this into the create_response - same for much of what is done above.
        wg_key=wg.generateCanarytokenPrivateKey(
            canarytoken.value(),
            wg_private_key_seed=switchboard_settings.WG_PRIVATE_KEY_SEED,
            wg_private_key_n=switchboard_settings.WG_PRIVATE_KEY_N,
        )
        if token_request_details.token_type == TokenTypes.WIREGUARD
        else None,
    )

    # add generate random hostname an token
    canarydrop.get_url(canary_domains=[canary_http_channel])
    canarydrop.generated_hostname = canarydrop.get_hostname()

    save_canarydrop(canarydrop)

    return create_response(token_request_details, canarydrop)


@app.get(
    "/manage",
    tags=["Manage Canarytokens"],
    response_class=HTMLResponse,
    dependencies=[Depends(authorise_token_access)],
)
async def manage_page_get(
    request: Request, canarydrop: Canarydrop = Depends(get_canarydrop_and_authenticate)
) -> HTMLResponse:

    manage_template_params = {
        "request": request,
        "canarydrop": canarydrop,
        "API_KEY": queries.get_canary_google_api_key(),
        "now": datetime.datetime.now(),
        "public_ip": frontend_settings.PUBLIC_IP,
        "wg_private_key_seed": switchboard_settings.WG_PRIVATE_KEY_SEED,
        "wg_private_key_n": switchboard_settings.WG_PRIVATE_KEY_N,
    }

    if canarydrop.type == TokenTypes.WIREGUARD:
        wg_conf = wg.clientConfig(
            canarydrop.wg_key,
            frontend_settings.PUBLIC_IP,
            switchboard_settings.WG_PRIVATE_KEY_SEED,
            switchboard_settings.WG_PRIVATE_KEY_N,
        )
        qr_code = segno.make(wg_conf).png_data_uri(scale=2)
        manage_template_params["wg_conf"] = wg_conf
        manage_template_params["wg_qr_code"] = qr_code
    elif canarydrop.type == TokenTypes.QR_CODE:
        qr_code = segno.make(canarydrop.generated_url).png_data_uri(scale=5)
        manage_template_params["qr_code"] = qr_code
    elif canarydrop.type == TokenTypes.CLONEDSITE:
        manage_template_params["force_https"] = switchboard_settings.FORCE_HTTPS

    return templates.TemplateResponse("manage_new.html", manage_template_params)


@app.get(
    "/history",
    tags=["Canarytokens History"],
    response_class=HTMLResponse,
    dependencies=[Depends(authorise_token_access)],
)
async def history_page_get(
    request: Request, canarydrop: Canarydrop = Depends(get_canarydrop_and_authenticate)
) -> HTMLResponse:

    triggered_list = canarydrop.format_triggered_details_of_history_page()
    triggered_list = jsonable_encoder(triggered_list)
    # TODO: history html expects v2 shaped data.
    #       Remove this when html is updated.
    canarydrop_dict = canarydrop.dict()
    canarydrop_dict["triggered_list"] = triggered_list
    history_template_params = {
        "request": request,
        "canarydrop": canarydrop_dict,
        "API_KEY": queries.get_canary_google_api_key(),
        "now": datetime.datetime.now(),
    }

    return templates.TemplateResponse("history.html", history_template_params)


@app.post(
    "/settings",
    tags=["Canarytokens Settings"],
    dependencies=[Depends(authorise_token_access)],
)
async def settings_post(
    settings_request: AnySettingsRequest = Depends(parse_for_settings),
) -> SettingsResponse:
    canarydrop = queries.get_canarydrop_and_authenticate(
        token=settings_request.token, auth=settings_request.auth
    )
    if canarydrop.apply_settings_change(setting_request=settings_request):
        return JSONResponse({"message": "success"})
    else:
        return JSONResponse({"message": "failure"}, status_code=400)


@app.get(
    "/legal",
    tags=["Canarytokens legal page"],
    response_class=HTMLResponse,
)
def legal_page(request: Request) -> HTMLResponse:
    return templates.TemplateResponse("legal.html", {"request": request})


@app.get(
    "/download",
    tags=["Canarytokens Downloads"],
    dependencies=[Depends(authorise_token_access)],
)
async def download(
    download_request: AnyDownloadRequest = Depends(parse_for_download),
) -> Response:
    """
    Given `AnyDownloadRequest` a canarydrop is retrieved and the token
    artifact or hit information is returned.
    """
    canarydrop = queries.get_canarydrop_and_authenticate(
        token=download_request.token, auth=download_request.auth
    )
    return create_download_response(download_request, canarydrop=canarydrop)


@app.get("/commitsha")
def get_commit_sha():
    commit_sha = get_deployed_commit_sha()
    return JSONResponse({"commit_sha": commit_sha}, status_code=200)


# remove up until here once new ui stable


# NOTE: Do not remove this when cleaning up after UI is stable
@app.exception_handler(500)
async def internal_exception_handler(request: Request, exc: Exception):
    return templates.TemplateResponse("500.html", {"request": request})


@app.exception_handler(404)
async def internal_not_found_handler(request: Request, exc: Exception):
    return templates.TemplateResponse("404.html", {"request": request})


# NOTE: Do not remove this when cleaning up after UI is stable
@app.get("/azure_css_landing", tags=["Azure Portal Phishing Protection App"])
async def azure_css_landing(
    request: Request,
    admin_consent: Optional[str] = None,
    tenant: Optional[str] = None,
    state: Optional[str] = None,
    error: Optional[str] = None,
) -> HTMLResponse:
    """
    This page is loaded after a user has authN and authZ'd into their tenant and granted the permissions to install the CSS
    Once the CSS is installed into their tenant, and we revoke our permission grants, we can close the window as this will happen in
    a pop-up context.
    """
    css = b64decode(unquote(state)).decode()

    if not admin_consent == "True" or error == EntraTokenErrorAccessDenied:
        status = EntraTokenStatus.ENTRA_STATUS_NO_ADMIN_CONSENT
    else:
        status = install_azure_css(tenant, css)

    if not frontend_settings.NEW_UI:
        return templates.TemplateResponse(
            "azure_install.html",
            {"request": request, "status": LEGACY_ENTRA_STATUS_MAP[status.value]},
        )

    return RedirectResponse(build_entra_redirect_url(status.value))


def _manually_build_docs_schema(model) -> dict:
    """
    Some endpoints determine how to unpack their requests inside the function and so we don't know the request types to include in the docs.
    This manually builds the model schemas so we can see this stuff in the /api/redoc page.
    """

    return {
        "requestBody": {
            "content": {
                "application/json": {
                    "schema": {
                        "anyOf": [
                            schema.schema()
                            for schema in list(model.__args__[0].__args__)
                        ],
                    },
                }
            },
            "required": True,
        },
    }


@api.post(
    "/generate",
    tags=["Create Canarytokens"],
    response_model=AnyTokenResponse,
    openapi_extra=_manually_build_docs_schema(AnyTokenRequest),
)
async def api_generate(  # noqa: C901  # gen is large
    request: Request,
) -> AnyTokenResponse:
    """
    Generate a token and return the appropriate TokenResponse
    """

    if request.headers.get("Content-Type", "application/json") == "application/json":
        token_request_data = await request.json()
    else:
        # Need a mutable copy of the form data
        token_request_data = dict(await request.form())
        token_request_data["token_type"] = token_request_data.pop(
            "type", token_request_data.get("token_type", None)
        )

    try:
        token_request_details = parse_obj_as(AnyTokenRequest, token_request_data)
    except ValidationError:  # DESIGN: can we specialise on what went wrong?
        return response_error(1, "Malformed request, invalid data supplied.")

    if not token_request_details.memo:
        return response_error(2, "No memo supplied")

    if token_request_details.webhook_url:
        try:
            validate_webhook(
                token_request_details.webhook_url, token_request_details.token_type
            )
        except WebhookTooLongError:
            return response_error(3, "Webhook URL too long. Use a shorter webhook URL.")
        except requests.exceptions.HTTPError:
            return response_error(
                3, "Invalid webhook supplied. Confirm you can POST to this URL."
            )
        except requests.exceptions.Timeout:
            return response_error(
                3, "Webhook timed out. Confirm you can POST to this URL."
            )
        except requests.exceptions.ConnectionError:
            return response_error(
                3, "Failed to connect to webhook. Confirm you can POST to this URL."
            )

    if token_request_details.email:
        if not is_valid_email(token_request_details.email):
            return response_error(5, "Invalid email supplied")

        if is_email_blocked(token_request_details.email):
            # raise HTTPException(status_code=400, detail="Email is blocked.")
            return response_error(
                6,
                "Blocked email supplied. Please see our Acceptable Use Policy at https://canarytokens.org/legal",
            )

    if token_request_details.token_type == TokenTypes.CREDIT_CARD_V2:
        token = token_request_details.cf_turnstile_response
        if token is None:
            return JSONResponse({"message": "failure"}, status_code=401)

        data = {
            "secret": frontend_settings.CLOUDFLARE_TURNSTILE_SECRET,
            "response": token,
        }
        result = requests.post(
            "https://challenges.cloudflare.com/turnstile/v0/siteverify", data=data
        ).json()

        if not result.get("success", False):
            return JSONResponse({"message": "failure"}, status_code=401)

    # TODO: refactor this. KUBECONFIG token creates it's own token
    # value and cannot follow same path as before.
    if token_request_details.token_type == TokenTypes.KUBECONFIG:
        token_value, kube_config = kubeconfig.get_kubeconfig()
        canarytoken = Canarytoken(value=token_value)
    else:
        kube_config = None
        canarytoken = Canarytoken()

    src_ip = _get_src_ip(request)
    x_forwarded_for = request.headers.get("x-forwarded-for") or ""

    canarydrop = Canarydrop(
        type=token_request_details.token_type,
        alert_email_enabled=True if token_request_details.email else False,
        alert_email_recipient=token_request_details.email,
        alert_webhook_enabled=True if token_request_details.webhook_url else False,
        alert_webhook_url=token_request_details.webhook_url or "",
        created_from_ip=src_ip,
        created_from_ip_x_forwarded_for=x_forwarded_for,
        canarytoken=canarytoken,
        memo=token_request_details.memo,
        browser_scanner_enabled=False,
        # Drop details to fullfil the tokens promise.
        # TODO: move all token type specific canary drop
        #       attribute setting into `create_response`
        #       which is already doing the type dispatch for us.
        kubeconfig=kube_config,
        redirect_url=getattr(token_request_details, "redirect_url", None),
        clonedsite=getattr(token_request_details, "clonedsite", None),
        expected_referrer=getattr(token_request_details, "expected_referrer", None),
        sql_server_sql_action=getattr(
            token_request_details, "sql_server_sql_action", None
        ),
        sql_server_table_name=getattr(
            token_request_details, "sql_server_table_name", None
        ),
        sql_server_view_name=getattr(
            token_request_details, "sql_server_view_name", None
        ),
        sql_server_function_name=getattr(
            token_request_details, "sql_server_function_name", None
        ),
        sql_server_trigger_name=getattr(
            token_request_details, "sql_server_trigger_name", None
        ),
        # TODO: Move this into the create_response - same for much of what is done above.
        wg_key=wg.generateCanarytokenPrivateKey(
            canarytoken.value(),
            wg_private_key_seed=switchboard_settings.WG_PRIVATE_KEY_SEED,
            wg_private_key_n=switchboard_settings.WG_PRIVATE_KEY_N,
        )
        if token_request_details.token_type == TokenTypes.WIREGUARD
        else None,
    )
    page = None
    if token_request_details.token_type == TokenTypes.PWA:
        page = "index.html"
    elif token_request_details.token_type == TokenTypes.IDP_APP:
        page = "saml/sso"

    # add generate random hostname an token
    canarydrop.get_url(
        canary_domains=[canary_http_channel],
        page=page,
        use_path_elements=(token_request_details.token_type != TokenTypes.IDP_APP),
    )
    if token_request_details.token_type in [
        TokenTypes.IDP_APP,
        TokenTypes.PWA,
    ]:
        canarydrop.generated_url = canarydrop.generated_url.replace(
            "http://", "https://"
        )
    canarydrop.generated_hostname = canarydrop.get_hostname()

    if token_request_details.token_type != TokenTypes.CREDIT_CARD_V2:
        save_canarydrop(canarydrop)

    return create_response(token_request_details, canarydrop)


@api.get(
    "/manage",
    tags=["Manage Canarytokens"],
    response_model=ManageResponse,
)
async def api_manage_canarytoken(token: str, auth: str) -> ManageResponse:
    canarydrop = get_canarydrop_and_authenticate(token=token, auth=auth)

    response = {"canarydrop": canarydrop}

    if canarydrop.type == TokenTypes.WIREGUARD:
        wg_conf = wg.clientConfig(
            canarydrop.wg_key,
            frontend_settings.PUBLIC_IP,
            switchboard_settings.WG_PRIVATE_KEY_SEED,
            switchboard_settings.WG_PRIVATE_KEY_N,
        )
        qr_code = segno.make(wg_conf).png_data_uri(scale=2)
        response["wg_conf"] = wg_conf
        response["wg_qr_code"] = qr_code
    elif canarydrop.type == TokenTypes.QR_CODE:
        qr_code = segno.make(canarydrop.generated_url).png_data_uri(scale=5)
        response["qr_code"] = qr_code
    elif canarydrop.type == TokenTypes.CLONEDSITE:
        response["force_https"] = switchboard_settings.FORCE_HTTPS
        response["clonedsite_js"] = canarydrop.get_cloned_site_javascript(
            switchboard_settings.FORCE_HTTPS
        )
    elif canarydrop.type == TokenTypes.CSSCLONEDSITE:
        response["clonedsite_css"] = canarydrop.get_cloned_site_css(
            frontend_settings.CLOUDFRONT_URL
        )
        response["client_id"] = frontend_settings.AZUREAPP_ID

    return ManageResponse(**response)


@api.get(
    "/history",
    tags=["Canarytokens History"],
    response_model=HistoryResponse,
)
async def api_history(token: str, auth: str) -> HistoryResponse:
    canarydrop = get_canarydrop_and_authenticate(token=token, auth=auth)
    response = {
        "canarydrop": canarydrop,
        "history": canarydrop.triggered_details,
        "google_api_key": queries.get_canary_google_api_key(),
    }
    return HistoryResponse(**response)


@api.post("/delete", response_model=DeleteResponse)
async def api_delete(request: Request) -> DeleteResponse:
    data = await request.json()
    token = data.get("token", "")
    auth = data.get("auth", "")
    canarydrop = get_canarydrop_and_authenticate(token=token, auth=auth)
    queries.delete_canarydrop(canarydrop)
    return DeleteResponse(message="success")


@api.post(
    "/settings",
    tags=["Canarytokens Settings"],
    response_model=SettingsResponse,
)
async def api_settings_post(
    response: Response,
    settings_request: AnySettingsRequest,
) -> SettingsResponse:
    canarydrop = get_canarydrop_and_authenticate(
        token=settings_request.token, auth=settings_request.auth
    )
    if canarydrop.apply_settings_change(setting_request=settings_request):
        return SettingsResponse(**{"message": "success"})
    else:
        response.status_code = status.HTTP_400_BAD_REQUEST
        return SettingsResponse(**{"message": "failure"})


@api.post("/edit")
async def api_edit(request: AnyTokenEditRequest) -> JSONResponse:
    canarydrop = get_canarydrop_and_authenticate(
        token=request.canarytoken, auth=request.auth_token
    )
    if canarydrop.edit(request):
        return JSONResponse({"message": "success"})
    return JSONResponse({"message": "Canarytoken can't be edited."}, status_code=400)


@api.get(
    "/download",
    tags=["Canarytokens Downloads"],
    openapi_extra=_manually_build_docs_schema(AnyDownloadRequest),
)
async def api_download(
    download_request: AnyDownloadRequest = Depends(parse_for_download),
) -> Response:
    """
    Given `AnyDownloadRequest` a canarydrop is retrieved and the token
    artifact or hit information is returned.
    """
    canarydrop = get_canarydrop_and_authenticate(
        token=download_request.token, auth=download_request.auth
    )
    return create_download_response(download_request, canarydrop=canarydrop)


@api.get("/commitsha")
def api_get_commit_sha():
    commit_sha = get_deployed_commit_sha()
    return JSONResponse({"commit_sha": commit_sha}, status_code=200)


@api.get("/credit_card/quota")
async def api_get_credit_card_customer_details(cf_turnstile_response: str):
    if cf_turnstile_response is None:
        return JSONResponse({"message": "failure"}, status_code=401)

    data = {
        "secret": frontend_settings.CLOUDFLARE_TURNSTILE_SECRET,
        "response": cf_turnstile_response,
    }
    result = requests.post(
        "https://challenges.cloudflare.com/turnstile/v0/siteverify", data=data
    ).json()

    if not result.get("success", False):
        return JSONResponse({"message": "failure"}, status_code=401)

    (status, customer) = credit_card_infra.get_customer_details()

    if status != credit_card_infra.Status.SUCCESS:
        return JSONResponse({"message": "Something went wrong!"}, status_code=500)

    return JSONResponse({"quota": customer.cards_quota}, status_code=200)


@api.post("/credit_card/demo/trigger")
async def api_credit_card_demo_trigger(request: Request) -> JSONResponse:
    data = await request.json()
    card_id = data.get("card_id")
    card_number = data.get("card_number")

    status = credit_card_infra.trigger_demo_alert(card_id, card_number)

    if status != credit_card_infra.Status.SUCCESS:
        return JSONResponse({"message": "Something went wrong!"}, status_code=500)

    return JSONResponse({"message": "Success"}, status_code=200)


# TODO: Cleanup canarydrops in invalid states:
#    - module snippet doesn't exist
@api.post("/awsinfra/config-start")
def api_awsinfra_config_start(
    request: AWSInfraConfigStartRequest,
) -> Union[AWSInfraConfigStartResponse, DefaultResponse]:
    canarydrop = get_canarydrop_and_authenticate(
        request.canarytoken, request.auth_token
    )
    # Make sure the state has been initialised
    if not aws_infra.is_initialised(canarydrop):
        raise HTTPException(
            status_code=400,
            detail="This AWS Infra Canarytoken hasn't been configured correctly.",
        )
    return AWSInfraConfigStartResponse(
        result=True, role_setup_commands=aws_infra.get_role_create_commands(canarydrop)
    )


@api.post("/awsinfra/check-role", dependencies=[Depends(validate_exclusive_handle)])
async def api_awsinfra_check_role(
    request: Union[AWSInfraTriggerOperationRequest, AWSInfraHandleRequest],
    response: Response,
) -> Union[AWSInfraCheckRoleReceivedResponse, AWSInfraHandleResponse]:
    if isinstance(request, AWSInfraTriggerOperationRequest):
        canarydrop = get_canarydrop_and_authenticate(
            request.canarytoken, request.auth_token
        )

        try:
            aws_infra.update_state(
                canarydrop, AWSInfraState.CHECK_ROLE, external_id=request.external_id
            )
        except AWSInfraOperationNotAllowed as e:
            raise HTTPException(
                status_code=400,
                detail=str(e),
            )
        handle_id = aws_infra.start_operation(
            AWSInfraOperationType.CHECK_ROLE, canarydrop
        )
        return AWSInfraHandleResponse(handle=handle_id)

    handle_response = await aws_infra.get_handle_response(
        request.handle, AWSInfraOperationType.CHECK_ROLE
    )
    try:
        canarydrop = aws_infra.get_canarydrop_from_handle(request.handle)
    except NoCanarydropFound:
        response.status_code = status.HTTP_404_NOT_FOUND
        return handle_response
    if handle_response.message != "":  # TODO: fix error handling
        response.status_code = status.HTTP_400_BAD_REQUEST
        log.error(
            f"Error in check-role for {canarydrop.canarytoken.value()}: {handle_response.error} - {handle_response.message}",
        )
        handle_response.error = ""  # Don't show error type in the response
        response.status_code = status.HTTP_400_BAD_REQUEST
        aws_infra.mark_failed(
            canarydrop
        )  # mark fail for in case this is coming from a successful check-role
    else:
        aws_infra.mark_succeeded(canarydrop)
    queries.save_canarydrop(canarydrop)
    return handle_response


@api.post(
    "/awsinfra/inventory-customer-account",
    dependencies=[Depends(validate_exclusive_handle)],
)
async def api_awsinfra_inventory_customer_account(
    request: Union[AWSInfraTriggerOperationRequest, AWSInfraHandleRequest],
    response: Response,
) -> Union[AWSInfraInventoryCustomerAccountReceivedResponse, AWSInfraHandleResponse]:

    if isinstance(request, AWSInfraTriggerOperationRequest):
        canarydrop = get_canarydrop_and_authenticate(
            request.canarytoken, request.auth_token
        )
        try:
            aws_infra.update_state(canarydrop, AWSInfraState.INVENTORY)
        except AWSInfraOperationNotAllowed as e:
            raise HTTPException(
                status_code=400,
                detail=str(e),
            )
        handle_id = aws_infra.start_operation(
            AWSInfraOperationType.INVENTORY, canarydrop
        )
        return AWSInfraHandleResponse(handle=handle_id)

    try:
        canarydrop = aws_infra.get_canarydrop_from_handle(request.handle)
    except NoCanarydropFound:
        response.status_code = status.HTTP_404_NOT_FOUND
        return AWSInfraInventoryCustomerAccountReceivedResponse(
            handle=request.handle,
            result=False,
            message="Canarydrop not found.",
            data_generation_remaining=data_generation.usage_by_canarydrop(
                canarydrop
            ).requests_remaining_percentage,
        )

    try:
        handle_response = await aws_infra.get_handle_response(
            request.handle, AWSInfraOperationType.INVENTORY
        )
    except AWSInfraDataGenerationLimitReached as e:
        response.status_code = status.HTTP_429_TOO_MANY_REQUESTS
        aws_infra.mark_succeeded(canarydrop)
        queries.save_canarydrop(canarydrop)
        return AWSInfraInventoryCustomerAccountReceivedResponse(
            handle=request.handle,
            result=False,
            message=str(e),
            data_generation_remaining=data_generation.usage_by_canarydrop(
                canarydrop
            ).requests_remaining_percentage,
        )
    # Reload canarydrop to ensure we have the latest state
    canarydrop = aws_infra.get_canarydrop_from_handle(request.handle)
    if handle_response.message != "":
        response.status_code = status.HTTP_400_BAD_REQUEST
        log.error(
            f"Error in inventorying for {canarydrop.canarytoken.value()}: {handle_response.error} - {handle_response.message}",
        )
        handle_response.error = ""  # Don't show error type in the response
        aws_infra.mark_failed(
            canarydrop
        )  # mark fail for in case this is coming from a successful inventory
    else:
        aws_infra.mark_succeeded(canarydrop)
    queries.save_canarydrop(canarydrop)
    return handle_response


@api.post(
    "/awsinfra/generate-child-assets",
    dependencies=[Depends(validate_exclusive_handle)],
)
async def api_awsinfra_generate_child_assets(
    request: AWSInfraGenerateChildAssetsRequest,
    response: Response,
) -> AWSInfraGenerateChildAssetsResponse:
    canarydrop = get_canarydrop_and_authenticate(
        request.canarytoken, request.auth_token
    )
    try:
        aws_infra.update_state(canarydrop, AWSInfraState.GENERATE_CHILD_ASSETS)
    except AWSInfraOperationNotAllowed as e:
        raise HTTPException(
            status_code=400,
            detail=str(e),
        )
    try:
        assets = await aws_infra.generate_child_assets(canarydrop, request.assets)
        result = AWSInfraGenerateChildAssetsResponse(
            assets=assets,
            data_generation_remaining=data_generation.usage_by_canarydrop(
                canarydrop
            ).requests_remaining_percentage,
        )
    except AWSInfraDataGenerationLimitReached:
        aws_infra.mark_succeeded(canarydrop)
        response.status_code = status.HTTP_429_TOO_MANY_REQUESTS
        result = AWSInfraGenerateChildAssetsResponse(
            assets=[],
            data_generation_remaining=aws_infra.usage_by_canarydrop(
                canarydrop
            ).requests_remaining_percentage,
        )
    finally:
        aws_infra.mark_succeeded(canarydrop)
        queries.save_canarydrop(canarydrop)

    return result


@api.post("/awsinfra/generate-data-choices")
async def api_awsinfra_generate_data_choices(
    request: AWSInfraGenerateDataChoiceRequest, response: Response
) -> AWSInfraGenerateDataChoiceResponse:
    canarydrop = get_canarydrop_and_authenticate(
        request.canarytoken, request.auth_token
    )
    try:
        aws_infra.update_state(canarydrop, AWSInfraState.PLAN)
        return AWSInfraGenerateDataChoiceResponse(
            result=True,
            proposed_data=await aws_infra.generate_data_choice(
                canarydrop,
                request.asset_type,
                request.asset_field,
                request.parent_asset_name,
            ),
            data_generation_remaining=data_generation.usage_by_canarydrop(
                canarydrop
            ).requests_remaining_percentage,
        )
    except AWSInfraDataGenerationLimitReached as e:
        response.status_code = status.HTTP_429_TOO_MANY_REQUESTS
        return AWSInfraGenerateDataChoiceResponse(
            result=False,
            message=str(e),
            data_generation_remaining=aws_infra.usage_by_canarydrop(
                canarydrop
            ).requests_remaining_percentage,
        )
    except ValueError as e:
        log.error(f"Error generating data choice: {str(e)}")
        response.status_code = status.HTTP_400_BAD_REQUEST
        return AWSInfraGenerateDataChoiceResponse(
<<<<<<< HEAD
            result=False,
            message=f"Error generating data choice.: {str(e)}",
            data_generation_remaining=data_generation.usage_by_canarydrop(
                canarydrop
            ).requests_remaining_percentage,
=======
            result=False, message=f"Error generating data choice: {str(e)}"
>>>>>>> eb85eb0e
        )


@api.post("/awsinfra/save-plan")
async def api_awsinfra_save_plan(
    request: AWSInfraSavePlanRequest, response: Response
) -> DefaultResponse:
    canarydrop = get_canarydrop_and_authenticate(
        request.canarytoken, request.auth_token
    )
    try:
        aws_infra.update_state(canarydrop, AWSInfraState.PLAN)
        aws_infra.setup_new_plan(canarydrop, request.plan["assets"])
        aws_infra.mark_succeeded(canarydrop)
        queries.save_canarydrop(canarydrop)

    except AWSInfraOperationNotAllowed as e:
        response.status_code = status.HTTP_400_BAD_REQUEST
        return DefaultResponse(result=False, message=str(e))

    return DefaultResponse(result=True, message="")


@api.post(
    "/awsinfra/setup-ingestion", dependencies=[Depends(validate_exclusive_handle)]
)
async def api_awsinfra_setup_ingestion(
    request: Union[AWSInfraTriggerOperationRequest, AWSInfraHandleRequest],
    response: Response,
) -> Union[AWSInfraSetupIngestionReceivedResponse, AWSInfraHandleResponse]:
    if isinstance(request, AWSInfraTriggerOperationRequest):
        canarydrop = get_canarydrop_and_authenticate(
            request.canarytoken, request.auth_token
        )
        try:
            aws_infra.update_state(canarydrop, AWSInfraState.SETUP_INGESTION)
        except AWSInfraOperationNotAllowed as e:
            raise HTTPException(
                status_code=400,
                detail=str(e),
            )
        handle_id = aws_infra.start_operation(
            AWSInfraOperationType.SETUP_INGESTION, canarydrop
        )
        return AWSInfraHandleResponse(handle=handle_id)
    handle_response = await aws_infra.get_handle_response(
        request.handle, AWSInfraOperationType.SETUP_INGESTION
    )
    try:
        canarydrop = aws_infra.get_canarydrop_from_handle(request.handle)
    except NoCanarydropFound:
        response.status_code = status.HTTP_404_NOT_FOUND
        return handle_response
    if handle_response.message != "":

        response.status_code = status.HTTP_400_BAD_REQUEST
        log.error(
            f"Error in setup-ingestion for {canarydrop.canarytoken.value()}: {handle_response.error} - {handle_response.message}",
        )
        handle_response.error = ""  # Don't show error type in the response
        aws_infra.mark_failed(
            canarydrop
        )  # mark fail for in case this is coming from a successful setup-ingestion
    else:
        aws_infra.mark_succeeded(canarydrop)
        aws_infra.mark_ingesting(canarydrop)
    queries.save_canarydrop(canarydrop)
    return handle_response


@api.post("/awsinfra/teardown", dependencies=[Depends(validate_exclusive_handle)])
async def api_awsinfra_teardown(
    request: Union[AWSInfraTriggerOperationRequest, AWSInfraHandleRequest],
    response: Response,
) -> Union[AWSInfraTeardownReceivedResponse, AWSInfraHandleResponse]:
    if isinstance(request, AWSInfraTriggerOperationRequest):
        canarydrop = get_canarydrop_and_authenticate(
            request.canarytoken, request.auth_token
        )
        handle_id = aws_infra.start_operation(
            AWSInfraOperationType.TEARDOWN, canarydrop
        )
        return AWSInfraHandleResponse(handle=handle_id)

    handle_response = await aws_infra.get_handle_response(
        request.handle, AWSInfraOperationType.TEARDOWN
    )
    try:
        canarydrop = aws_infra.get_canarydrop_from_handle(request.handle)
    except NoCanarydropFound:
        response.status_code = status.HTTP_404_NOT_FOUND
        return handle_response
    if handle_response.message != "":

        response.status_code = status.HTTP_400_BAD_REQUEST
        log.error(
            f"Error in teardown for {canarydrop.canarytoken.value()}: {handle_response.error} - {handle_response.message}",
        )
        handle_response.error = ""  # Don't show error type in the response
    return handle_response


@api.post("/awsinfra/management-response", dependencies=[Depends(authorize_aws_infra)])
async def api_awsinfra_management_response(
    authorization: Annotated[str, Header()],
    request: AWSInfraManagementResponseRequest = Depends(validate_handle),
) -> JSONResponse:
    aws_infra.add_handle_response(request.handle, request.result)
    return JSONResponse({"message": "Success"})


@singledispatch
def create_download_response(download_request_details, canarydrop: Canarydrop):
    """"""
    raise NotImplementedError(
        f"DownloadRequest {download_request_details} not supported."
    )


@create_download_response.register
def _(
    download_request_details: DownloadCMDRequest, canarydrop: Canarydrop
) -> DownloadCMDResponse:
    """"""
    return DownloadCMDResponse(
        token=download_request_details.token,
        auth=download_request_details.auth,
        content=msreg.make_canary_msreg(
            token_hostname=canarydrop.get_hostname(),
            process_name=canarydrop.cmd_process,
        ),
        filename=f"{canarydrop.canarytoken.value()}.reg",
    )


@create_download_response.register
def _(
    download_request_details: DownloadWindowsFakeFSRequest, canarydrop: Canarydrop
) -> DownloadWindowsFakeFSResponse:
    """"""
    return DownloadWindowsFakeFSResponse(
        token=download_request_details.token,
        auth=download_request_details.auth,
        content=windows_fake_fs.make_windows_fake_fs(
            token_hostname=canarydrop.get_hostname(),
            root_dir=canarydrop.windows_fake_fs_root,
            fake_file_structure=canarydrop.windows_fake_fs_file_structure,
        ),
        filename=f"{canarydrop.canarytoken.value()}.ps1",
    )


@create_download_response.register
def _(
    download_request_details: DownloadCCRequest, canarydrop: Canarydrop
) -> DownloadCCResponse:
    """"""
    return DownloadCCResponse(
        token=download_request_details.token,
        auth=download_request_details.auth,
        content=canarydrop.cc_rendered_csv,
        filename=f"{canarydrop.canarytoken.value()}.csv",
    )


@create_download_response.register
def _(
    download_request_details: DownloadCSSClonedWebRequest, canarydrop: Canarydrop
) -> DownloadCSSClonedWebResponse:
    """"""
    return DownloadCSSClonedWebResponse(
        token=download_request_details.token,
        auth=download_request_details.auth,
        content=canarydrop.get_cloned_site_css(frontend_settings.CLOUDFRONT_URL),
        filename=f"{canarydrop.canarytoken.value()}.css",
    )


@create_download_response.register
def _(
    download_request_details: DownloadMSWordRequest, canarydrop: Canarydrop
) -> Response:

    return DownloadMSWordResponse(
        token=download_request_details.token,
        auth=download_request_details.auth,
        content=make_canary_msword(
            canarydrop.generated_url,
            template=Path(frontend_settings.TEMPLATES_PATH) / "template.docx",
        ),
        filename=f"{canarydrop.canarytoken.value()}.docx",
    )


@create_download_response.register
def _(download_request_details: DownloadZipRequest, canarydrop: Canarydrop) -> Response:
    hostname = f"{canarydrop.canarytoken.value()}.{frontend_settings.DOMAINS[0]}"
    windows_dir_content = make_canary_zip(hostname)

    return DownloadZipResponse(
        token=download_request_details.token,
        auth=download_request_details.auth,
        content=windows_dir_content,
        filename=f"{canarydrop.canarytoken.value()}.zip",
    )


@create_download_response.register
def _(
    download_request_details: DownloadMSExcelRequest, canarydrop: Canarydrop
) -> Response:

    return DownloadMSExcelResponse(
        token=download_request_details.token,
        auth=download_request_details.auth,
        content=make_canary_msexcel(
            canarydrop.generated_url,
            template=Path(frontend_settings.TEMPLATES_PATH) / "template.xlsx",
        ),
        filename=f"{canarydrop.canarytoken.value()}.xlsx",
    )


@create_download_response.register
def _(download_request_details: DownloadPDFRequest, canarydrop: Canarydrop) -> Response:

    return DownloadPDFResponse(
        token=download_request_details.token,
        auth=download_request_details.auth,
        content=make_canary_pdf(
            hostname=canarydrop.get_hostname(nxdomain=True).encode(),
            template=Path(frontend_settings.TEMPLATES_PATH) / "template.pdf",
        ),
        filename=f"{canarydrop.canarytoken.value()}.pdf",
    )


@create_download_response.register
def _(
    download_request_details: DownloadIncidentListJsonRequest, canarydrop: Canarydrop
) -> Response:

    json_content = canarydrop.triggered_details.json()

    return DownloadIncidentListJsonResponse(
        token=download_request_details.token,
        auth=download_request_details.auth,
        content=json_content,
        filename=f"{canarydrop.canarytoken.value()}.json",
    )


@create_download_response.register
def _(
    download_request_details: DownloadMySQLRequest, canarydrop: Canarydrop
) -> Response:

    return DownloadMySQLResponse(
        token=download_request_details.token,
        auth=download_request_details.auth,
        content=make_canary_mysql_dump(
            mysql_usage=Canarydrop.generate_mysql_usage(
                token=canarydrop.canarytoken.value(),
                domain=frontend_settings.DOMAINS[0],
                port=switchboard_settings.CHANNEL_MYSQL_PORT,
                encoded=download_request_details.encoded,
            ),
            template=Path(frontend_settings.TEMPLATES_PATH) / "mysql_tables.zip",
        ),
        filename=f"{canarydrop.canarytoken.value()}_mysql_dump.sql.gz",
    )


@create_download_response.register
def _(
    download_request_details: DownloadIncidentListCSVRequest, canarydrop: Canarydrop
) -> Response:

    csv_content = canarydrop.get_csv_incident_list()

    return DownloadIncidentListCSVResponse(
        token=download_request_details.token,
        auth=download_request_details.auth,
        content=csv_content,
        filename=f"{canarydrop.canarytoken.value()}.csv",
    )


@create_download_response.register
def _(
    download_request_details: DownloadAWSKeysRequest, canarydrop: Canarydrop
) -> Response:
    return DownloadAWSKeysResponse(
        token=download_request_details.token,
        auth=download_request_details.auth,
        content=textwrap.dedent(
            f"""
            [default]
            aws_access_key={canarydrop.aws_access_key_id}
            aws_secret_access_key={canarydrop.aws_secret_access_key}
            region={canarydrop.aws_region}
            output={canarydrop.aws_output}
            """
        ).strip(),
        filename="credentials",
        region=canarydrop.aws_region,
        aws_access_key_id=canarydrop.aws_access_key_id,
        aws_secret_access_key=canarydrop.aws_secret_access_key,
        output=canarydrop.aws_output,
    )


@create_download_response.register
def _(
    download_request_details: DownloadAzureIDConfigRequest, canarydrop: Canarydrop
) -> Response:
    return DownloadAzureIDConfigResponse(
        token=download_request_details.token,
        auth=download_request_details.auth,
        content=textwrap.dedent(
            f"""
            {{
              "appId": "{canarydrop.app_id}",
              "displayName": "azure-cli-{canarydrop.cert_name}",
              "fileWithCertAndPrivateKey": "{canarydrop.cert_file_name}",
              "password": null,
              "tenant": "{canarydrop.tenant_id}"
            }}
            """
        ).strip(),
        filename=canarydrop.cert_file_name.replace(".pem", ".json")
        if canarydrop.cert_file_name.endswith(".pem")
        else canarydrop.cert_file_name,
    )


@create_download_response.register
def _(
    download_request_details: DownloadAzureIDCertRequest, canarydrop: Canarydrop
) -> Response:
    return DownloadAzureIDCertResponse(
        token=download_request_details.token,
        auth=download_request_details.auth,
        content=canarydrop.cert,
        filename=canarydrop.cert_file_name,
    )


@create_download_response.register
def _(
    download_request_details: DownloadKubeconfigRequest, canarydrop: Canarydrop
) -> Response:
    return DownloadKubeconfigResponse(
        token=download_request_details.token,
        auth=download_request_details.auth,
        content=b64decode(canarydrop.kubeconfig),
        filename="kubeconfig",
    )


@create_download_response.register
def _(
    download_request_details: DownloadSlackAPIRequest, canarydrop: Canarydrop
) -> Response:
    return DownloadSlackAPIResponse(
        token=download_request_details.token,
        auth=download_request_details.auth,
        filename="slack_creds",
    )


@create_download_response.register
def _(
    download_request_details: DownloadQRCodeRequest, canarydrop: Canarydrop
) -> Response:
    return DownloadQRCodeResponse(
        token=download_request_details.token,
        auth=download_request_details.auth,
        content=segno.make(canarydrop.generated_url).png_data_uri(scale=5),
        filename=f"{canarydrop.canarytoken.value()}.png",
    )


@create_download_response.register
def _(
    download_request_details: DownloadCreditCardV2Request, canarydrop: Canarydrop
) -> Response:
    return DownloadCreditCardV2Response(
        token=download_request_details.token,
        auth=download_request_details.auth,
        content=textwrap.dedent(
            f"""
            Card Name: {canarydrop.cc_v2_name_on_card}
            Card Number: {canarydrop.cc_v2_card_number}
            Expires: {canarydrop.cc_v2_expiry_month}/{canarydrop.cc_v2_expiry_year}
            CVV: {canarydrop.cc_v2_cvv}
            """
        ).strip(),
        filename="credit_card",
    )


@singledispatch
def create_response(token_request_details, canarydrop: Canarydrop):
    """"""
    raise NotImplementedError("")


@create_response.register
def _(
    token_request_details: DNSTokenRequest, canarydrop: Canarydrop
) -> DNSTokenResponse:
    return DNSTokenResponse(
        email=canarydrop.alert_email_recipient or "",
        webhook_url=canarydrop.alert_webhook_url
        if canarydrop.alert_webhook_url
        else "",
        token=canarydrop.canarytoken.value(),
        token_url=canarydrop.generated_url,
        auth_token=canarydrop.auth,
        hostname=canarydrop.generated_hostname,
        url_components=list(canarydrop.get_url_components()),
    )


@create_response.register
def _(
    token_request_details: Log4ShellTokenRequest, canarydrop: Canarydrop
) -> Log4ShellTokenResponse:

    return Log4ShellTokenResponse(
        email=canarydrop.alert_email_recipient or "",
        webhook_url=canarydrop.alert_webhook_url
        if canarydrop.alert_webhook_url
        else "",
        token=canarydrop.canarytoken.value(),
        token_url=canarydrop.generated_url,
        auth_token=canarydrop.auth,
        hostname=canarydrop.generated_hostname,
        token_usage=canarydrop.canarytoken.value(),
        url_components=list(canarydrop.get_url_components()),
        # src_data=canarydrop["src_data"],
    )


@create_response.register
def _(
    token_request_details: WindowsDirectoryTokenRequest, canarydrop: Canarydrop
) -> WindowsDirectoryTokenResponse:

    return WindowsDirectoryTokenResponse(
        email=canarydrop.alert_email_recipient or "",
        webhook_url=canarydrop.alert_webhook_url or "",
        token=canarydrop.canarytoken.value(),
        token_url=canarydrop.generated_url,
        auth_token=canarydrop.auth,
        hostname=canarydrop.generated_hostname,
        token_usage=canarydrop.canarytoken.value(),
        url_components=list(canarydrop.get_url_components()),
        # src_data=canarydrop["src_data"],
    )


@create_response.register
def _(
    token_request_details: ClonedWebTokenRequest, canarydrop: Canarydrop
) -> ClonedWebTokenResponse:

    return ClonedWebTokenResponse(
        email=canarydrop.alert_email_recipient or "",
        webhook_url=canarydrop.alert_webhook_url or "",
        token=canarydrop.canarytoken.value(),
        token_url=canarydrop.generated_url,
        auth_token=canarydrop.auth,
        hostname=canarydrop.generated_hostname,
        token_usage=canarydrop.canarytoken.value(),
        url_components=list(canarydrop.get_url_components()),
        clonedsite_js=canarydrop.get_cloned_site_javascript(
            switchboard_settings.FORCE_HTTPS
        ),
    )


@create_response.register
def _(
    token_request_details: CSSClonedWebTokenRequest, canarydrop: Canarydrop
) -> CSSClonedWebTokenResponse:

    return CSSClonedWebTokenResponse(
        email=canarydrop.alert_email_recipient or "",
        webhook_url=canarydrop.alert_webhook_url or "",
        token=canarydrop.canarytoken.value(),
        token_url=canarydrop.generated_url,
        auth_token=canarydrop.auth,
        hostname=canarydrop.generated_hostname,
        token_usage=canarydrop.canarytoken.value(),
        url_components=list(canarydrop.get_url_components()),
        css=canarydrop.get_cloned_site_css(frontend_settings.CLOUDFRONT_URL),
        client_id=frontend_settings.AZUREAPP_ID,
    )


@create_response.register
def _(
    token_request_details: FastRedirectTokenRequest, canarydrop: Canarydrop
) -> FastRedirectTokenResponse:

    return FastRedirectTokenResponse(
        email=canarydrop.alert_email_recipient or "",
        webhook_url=canarydrop.alert_webhook_url or "",
        token=canarydrop.canarytoken.value(),
        token_url=canarydrop.generated_url,
        auth_token=canarydrop.auth,
        hostname=canarydrop.generated_hostname,
        token_usage=canarydrop.canarytoken.value(),
        url_components=list(canarydrop.get_url_components()),
    )


@create_response.register
def _(
    token_request_details: SlowRedirectTokenRequest, canarydrop: Canarydrop
) -> SlowRedirectTokenResponse:

    return SlowRedirectTokenResponse(
        email=canarydrop.alert_email_recipient or "",
        webhook_url=canarydrop.alert_webhook_url or "",
        token=canarydrop.canarytoken.value(),
        token_url=canarydrop.generated_url,
        auth_token=canarydrop.auth,
        hostname=canarydrop.generated_hostname,
        token_usage=canarydrop.canarytoken.value(),
        url_components=list(canarydrop.get_url_components()),
    )


@create_response.register
def _(
    token_request_details: WebBugTokenRequest, canarydrop: Canarydrop
) -> WebBugTokenResponse:
    # TODO: add browser_scanner_enabled to WebBugTokenRequest
    # canarydrop.browser_scanner_enabled = True

    return WebBugTokenResponse(
        email=canarydrop.alert_email_recipient or "",
        webhook_url=canarydrop.alert_webhook_url
        if canarydrop.alert_webhook_url
        else "",
        token=canarydrop.canarytoken.value(),
        token_url=canarydrop.generated_url,
        auth_token=canarydrop.auth,
        hostname=canarydrop.generated_hostname,
        url_components=list(canarydrop.get_url_components()),
    )


@create_response.register
def _(
    token_request_details: PWATokenRequest, canarydrop: Canarydrop
) -> PWATokenResponse:
    canarydrop.pwa_icon = token_request_details.icon
    if token_request_details.app_name:
        canarydrop.pwa_app_name = token_request_details.app_name
    else:
        canarydrop.pwa_app_name = PWA_APP_TITLES[token_request_details.icon]
    save_canarydrop(canarydrop)

    return PWATokenResponse(
        email=canarydrop.alert_email_recipient or "",
        webhook_url=canarydrop.alert_webhook_url
        if canarydrop.alert_webhook_url
        else "",
        token=canarydrop.canarytoken.value(),
        token_url=canarydrop.generated_url,
        auth_token=canarydrop.auth,
        hostname=canarydrop.generated_hostname,
        url_components=list(canarydrop.get_url_components()),
        pwa_icon=canarydrop.pwa_icon.value,
        pwa_app_name=canarydrop.pwa_app_name,
    )


@create_response.register
def _(
    token_request_details: WireguardTokenRequest, canarydrop: Canarydrop
) -> WireguardTokenResponse:
    public_ip = frontend_settings.PUBLIC_IP
    wg_private_key_seed = switchboard_settings.WG_PRIVATE_KEY_SEED
    wg_private_key_n = switchboard_settings.WG_PRIVATE_KEY_N
    wg_conf = wg.clientConfig(
        canarydrop.wg_key, public_ip, wg_private_key_seed, wg_private_key_n
    )
    qr_code = segno.make(wg_conf).png_data_uri(scale=2)
    return WireguardTokenResponse(
        email=canarydrop.alert_email_recipient or "",
        webhook_url=canarydrop.alert_webhook_url
        if canarydrop.alert_webhook_url
        else "",
        token=canarydrop.canarytoken.value(),
        token_url=canarydrop.generated_url,
        auth_token=canarydrop.auth,
        hostname=canarydrop.generated_hostname,
        url_components=list(canarydrop.get_url_components()),
        # additional information for Wireguard token response
        wg_conf=wg_conf,
        qr_code=qr_code,
    )


@create_response.register
def _(token_request_details: SQLServerTokenRequest, canarydrop: Canarydrop):

    return SQLServerTokenResponse(
        email=canarydrop.alert_email_recipient or "",
        webhook_url=canarydrop.alert_webhook_url
        if canarydrop.alert_webhook_url
        else "",
        token=canarydrop.canarytoken.value(),
        token_url=canarydrop.generated_url,
        auth_token=canarydrop.auth,
        hostname=canarydrop.generated_hostname,
        url_components=list(canarydrop.get_url_components()),
        sql_server_sql_action=canarydrop.sql_server_sql_action,
        sql_server_table_name=canarydrop.sql_server_table_name,
        sql_server_view_name=canarydrop.sql_server_view_name,
        sql_server_function_name=canarydrop.sql_server_function_name,
        sql_server_trigger_name=canarydrop.sql_server_trigger_name,
    )


@create_response.register
def _create_aws_key_token_response(
    token_request_details: AWSKeyTokenRequest,
    canarydrop: Canarydrop,
    settings: Optional[FrontendSettings] = None,
) -> AWSKeyTokenResponse:

    if settings is None:
        settings = frontend_settings

    if settings.AWSID_URL is None:
        return JSONResponse(
            {
                "message": "This Canarytokens instance does not have AWS ID tokens enabled."
            },
            status_code=500,
        )

    try:
        key = get_aws_key(
            token=canarydrop.canarytoken,
            server=get_all_canary_domains()[0],
            aws_url=settings.AWSID_URL,
            aws_access_key_id=settings.TESTING_AWS_ACCESS_KEY_ID,
            aws_secret_access_key=settings.TESTING_AWS_SECRET_ACCESS_KEY,
        )
    except Exception as e:
        capture_exception(error=e, context=("get_aws_key", None))
        # We can fail by getting 404 from AWSID_URL or failing validation
        return JSONResponse(
            {"message": "Failed to generate AWS Keys. We looking into it."},
            status_code=400,
        )

    canarydrop.aws_access_key_id = key["access_key_id"]
    canarydrop.aws_secret_access_key = key["secret_access_key"]
    canarydrop.aws_region = key["region"]
    canarydrop.aws_output = key["output"]
    if aws_account_id := key.get("aws_account_id", False):
        canarydrop.aws_account_id = aws_account_id
    canarydrop.generated_url = f"{canary_http_channel}/{canarydrop.canarytoken.value()}"
    save_canarydrop(canarydrop)

    return AWSKeyTokenResponse(
        email=canarydrop.alert_email_recipient or "",
        webhook_url=canarydrop.alert_webhook_url
        if canarydrop.alert_webhook_url
        else "",
        token=canarydrop.canarytoken.value(),
        token_url=canarydrop.generated_url,
        auth_token=canarydrop.auth,
        hostname=canarydrop.generated_hostname,
        url_components=list(canarydrop.get_url_components()),
        # additional information for AWS token response
        aws_access_key_id=canarydrop.aws_access_key_id,
        aws_secret_access_key=canarydrop.aws_secret_access_key,
        region=canarydrop.aws_region,
        output=canarydrop.aws_output,
    )


@create_response.register
def _create_azure_id_token_response(
    token_request_details: AzureIDTokenRequest,
    canarydrop: Canarydrop,
    settings: Optional[FrontendSettings] = None,
) -> AzureIDTokenResponse:
    if settings is None:
        settings = frontend_settings

    if settings.AZURE_ID_TOKEN_URL is None:
        return JSONResponse(
            {
                "message": "This Canarytokens instance does not have Azure ID tokens enabled."
            },
            status_code=400,
        )

    try:
        key = get_azure_id(
            token=canarydrop.canarytoken,
            server=get_all_canary_domains()[0],
            cert_file_name=token_request_details.azure_id_cert_file_name,
            azure_url=HttpUrl(
                f"{settings.AZURE_ID_TOKEN_URL}?code={settings.AZURE_ID_TOKEN_AUTH}",
                scheme=settings.AZURE_ID_TOKEN_URL.scheme,
            ),
        )
    except Exception as e:
        capture_exception(error=e, context=("get_azure_id", None))
        # We can fail by getting 404 from AZURE_ID_URL or failing validation
        return response_error(
            4, message="Failed to generate Azure IDs. We looking into it."
        )

    canarydrop.cert_file_name = key["cert_file_name"]
    canarydrop.app_id = key["app_id"]
    canarydrop.cert = key["cert"]
    canarydrop.tenant_id = key["tenant_id"]
    canarydrop.cert_name = key["cert_name"]
    canarydrop.generated_url = f"{canary_http_channel}/{canarydrop.canarytoken.value()}"
    save_canarydrop(canarydrop)
    return AzureIDTokenResponse(
        email=canarydrop.alert_email_recipient or "",
        webhook_url=canarydrop.alert_webhook_url or "",
        token=canarydrop.canarytoken.value(),
        token_url=canarydrop.generated_url,
        auth_token=canarydrop.auth,
        hostname=canarydrop.generated_hostname,
        url_components=list(canarydrop.get_url_components()),
        # additional information for Azure token response
        cert_file_name=canarydrop.cert_file_name,
        app_id=canarydrop.app_id,
        cert=canarydrop.cert,
        tenant_id=canarydrop.tenant_id,
        cert_name=canarydrop.cert_name,
    )


@create_response.register
def _create_webdav_token_response(
    token_request_details: WebDavTokenRequest,
    canarydrop: Canarydrop,
    settings: Optional[FrontendSettings] = None,
) -> WebDavTokenResponse:

    if settings is None:
        settings = frontend_settings

    if not (
        settings.WEBDAV_SERVER
        and settings.CLOUDFLARE_ACCOUNT_ID
        and settings.CLOUDFLARE_API_TOKEN
        and settings.CLOUDFLARE_NAMESPACE
    ):
        return JSONResponse(
            {
                "error_message": "This Canarytokens instance does not have the Network Folder Canarytoken enabled."
            },
            status_code=400,
        )
    canarydrop.webdav_fs_type = FsType(token_request_details.webdav_fs_type)
    canarydrop.webdav_server = settings.WEBDAV_SERVER
    queries.save_canarydrop(canarydrop=canarydrop)
    canarydrop.webdav_password = generate_webdav_password(
        canarydrop.canarytoken.value()
    )
    queries.save_canarydrop(canarydrop=canarydrop)
    insert_webdav_token(
        canarydrop.webdav_password,
        canarydrop.get_url([canary_http_channel]),
        canarydrop.webdav_fs_type,
    )
    return WebDavTokenResponse(
        email=canarydrop.alert_email_recipient or "",
        webhook_url=canarydrop.alert_webhook_url
        if canarydrop.alert_webhook_url
        else "",
        token=canarydrop.canarytoken.value(),
        token_url=canarydrop.get_url([canary_http_channel]),
        auth_token=canarydrop.auth,
        hostname=canarydrop.get_hostname(),
        url_components=list(canarydrop.get_url_components()),
        webdav_password=canarydrop.webdav_password,
        webdav_server=canarydrop.webdav_server,
        webdav_fs_type=canarydrop.webdav_fs_type,
    )


@create_response.register
def _(
    token_request_details: CMDTokenRequest, canarydrop: Canarydrop
) -> CMDTokenResponse:
    canarydrop.cmd_process = token_request_details.cmd_process
    queries.save_canarydrop(canarydrop=canarydrop)
    return CMDTokenResponse(
        email=canarydrop.alert_email_recipient or "",
        webhook_url=canarydrop.alert_webhook_url
        if canarydrop.alert_webhook_url
        else "",
        token=canarydrop.canarytoken.value(),
        token_url=canarydrop.get_url([canary_http_channel]),
        auth_token=canarydrop.auth,
        hostname=canarydrop.get_hostname(),
        url_components=list(canarydrop.get_url_components()),
        reg_file=msreg.make_canary_msreg(
            token_hostname=canarydrop.get_hostname(),
            process_name=canarydrop.cmd_process,
        ),
    )


@create_response.register
def _(
    token_request_details: WindowsFakeFSTokenRequest, canarydrop: Canarydrop
) -> WindowsFakeFSTokenResponse:
    canarydrop.windows_fake_fs_root = token_request_details.windows_fake_fs_root
    canarydrop.windows_fake_fs_file_structure = (
        token_request_details.windows_fake_fs_file_structure
    )
    queries.save_canarydrop(canarydrop=canarydrop)

    return WindowsFakeFSTokenResponse(
        email=canarydrop.alert_email_recipient or "",
        webhook_url=canarydrop.alert_webhook_url or "",
        token=canarydrop.canarytoken.value(),
        token_url=canarydrop.get_url([canary_http_channel]),
        auth_token=canarydrop.auth,
        hostname=canarydrop.get_hostname(),
        url_components=list(canarydrop.get_url_components()),
        powershell_file=windows_fake_fs.make_windows_fake_fs(
            token_hostname=canarydrop.get_hostname(),
            root_dir=canarydrop.windows_fake_fs_root,
            fake_file_structure=canarydrop.windows_fake_fs_file_structure,
        ),
    )


@create_response.register
def _(token_request_details: CCTokenRequest, canarydrop: Canarydrop) -> CCTokenResponse:
    eapi = extendtoken.ExtendAPI(
        email=frontend_settings.EXTEND_EMAIL,
        password=frontend_settings.EXTEND_PASSWORD.get_secret_value(),
        card_name=frontend_settings.EXTEND_CARD_NAME,
    )
    try:
        cc = eapi.create_credit_card(token_url=canarydrop.generated_url)
    except extendtoken.ExtendAPIRateLimitException:
        return response_error(
            4, "Credit Card Rate-Limiting currently in place. Please try again later."
        )

    if not cc or not cc.number:
        return response_error(
            4, "Failed to generate credit card. Please contact support@thinkst.com."
        )
    canarydrop.cc_kind = cc.kind
    canarydrop.cc_number = cc.number
    canarydrop.cc_cvc = cc.cvc
    canarydrop.cc_expiration = cc.expiration
    canarydrop.cc_name = cc.name
    canarydrop.cc_billing_zip = cc.billing_zip
    canarydrop.cc_rendered_html = cc.render_html()
    canarydrop.cc_rendered_csv = cc.to_csv()
    queries.save_canarydrop(canarydrop=canarydrop)

    return CCTokenResponse(
        email=canarydrop.alert_email_recipient or "",
        webhook_url=canarydrop.alert_webhook_url
        if canarydrop.alert_webhook_url
        else "",
        token=canarydrop.canarytoken.value(),
        token_url=canarydrop.get_url([canary_http_channel]),
        auth_token=canarydrop.auth,
        hostname=canarydrop.get_hostname(),
        url_components=list(canarydrop.get_url_components()),
        kind=canarydrop.cc_kind,
        number=canarydrop.cc_number,
        cvc=canarydrop.cc_cvc,
        expiration=canarydrop.cc_expiration,
        name=canarydrop.cc_name,
        billing_zip=canarydrop.cc_billing_zip,
        rendered_html=canarydrop.cc_rendered_html,
    )


@create_response.register
def _(token_request_details: PDFTokenRequest, canarydrop: Canarydrop):
    return PDFTokenResponse(
        email=canarydrop.alert_email_recipient or "",
        webhook_url=canarydrop.alert_webhook_url
        if canarydrop.alert_webhook_url
        else "",
        token=canarydrop.canarytoken.value(),
        token_url=canarydrop.get_url([canary_http_channel]),
        auth_token=canarydrop.auth,
        hostname=canarydrop.get_hostname(nxdomain=True),
        url_components=list(canarydrop.get_url_components()),
    )


@create_response.register
def _(
    token_request_details: CustomBinaryTokenRequest, canarydrop: Canarydrop
) -> CustomBinaryTokenResponse:
    """Handles the creation storing of a `CustomBinary` token.

    Args:
        token_request_details (CustomBinaryTokenRequest): Request details to make token.
        canarydrop (Canarydrop): Drop to associate with token and store relevant info.

    Raises:
        HTTPException: 400 if file is too large. See MAX_UPLOAD_SIZE in settings.
        HTTPException: 400 if file is not a .exe or .dll extension.

    Returns:
        CustomBinaryTokenResponse: response with tokened file.
    """

    file_name = token_request_details.signed_exe.filename
    token_request_details.signed_exe.file.seek(0)
    filebody = token_request_details.signed_exe.file.read()

    if not file_name.lower().endswith(("exe", "dll")):
        raise HTTPException(
            status_code=400, detail="Uploaded authenticode file must be an exe or dll"
        )

    if len(filebody) > frontend_settings.MAX_UPLOAD_SIZE:
        raise HTTPException(
            status_code=400,
            detail="File too large. File size must be < {size} MB. {size_given} MB given.".format(
                size=frontend_settings.MAX_UPLOAD_SIZE / (1024 * 1024),
                size_given=len(filebody) / (1024 * 1024),
            ),
        )
    signed_contents = make_canary_authenticode_binary(
        nxdomain_token_url=canarydrop.get_hostname(nxdomain=True, as_url=True),
        filebody=filebody,
    )
    encoded_signed_contents = "data:octet/stream;base64,{base64_file}".format(
        base64_file=base64.b64encode(signed_contents).decode()
    )
    save_canarydrop(canarydrop)
    return CustomBinaryTokenResponse(
        email=canarydrop.alert_email_recipient or "",
        webhook_url=canarydrop.alert_webhook_url
        if canarydrop.alert_webhook_url
        else "",
        token=canarydrop.canarytoken.value(),
        token_url=canarydrop.generated_url,
        auth_token=canarydrop.auth,
        hostname=canarydrop.get_hostname(nxdomain=True),
        url_components=list(canarydrop.get_url_components()),
        # additional information for CustomBinary token response
        file_name=file_name,
        file_contents=encoded_signed_contents,
    )


@create_response.register
def _(
    token_request_details: CustomImageTokenRequest, canarydrop: Canarydrop
) -> CustomImageTokenResponse:
    """Creates a response for Custom Image Token. This saves the

    Args:
        token_request_details (CustomImageTokenRequest): Request details.
        canarydrop (Canarydrop): canarydrop that will hold this tokens state.

    Raises:
        HTTPException: status 400 if Image Upload is not supported.
        HTTPException: status 400 if file is not .png, .gif, .jpg
        HTTPException: status 400 if file is too large. See MAX_UPLOAD_SIZE
        HTTPException: status 400 if failed to save file.

    Returns:
        CustomImageTokenResponse: Custom image response.
    """
    # ensure there is an upload folder
    if not frontend_settings.WEB_IMAGE_UPLOAD_PATH:
        raise HTTPException(status_code=400, detail="Image upload not supported")

    # extract uploaded file contents
    filename = token_request_details.web_image.filename

    # check file extension
    if not filename.lower().endswith((".png", ".gif", ".jpg")):
        raise HTTPException(
            status_code=400, detail="Uploaded image must be a PNG, GIF or JPG"
        )

    # extract file bytes and check file size
    token_request_details.web_image.file.seek(0)
    filebody = token_request_details.web_image.file.read()
    if len(filebody) > frontend_settings.MAX_UPLOAD_SIZE:
        max_size = str(frontend_settings.MAX_UPLOAD_SIZE / (1024 * 1024))
        raise HTTPException(
            status_code=400,
            detail=f"File too large. File size must be < {max_size} MB.",
        )
    # create a random local filename
    random_name = hashlib.md5(os.urandom(32)).hexdigest()
    filepath = "{pathjoin}.{extension}".format(
        pathjoin=os.path.join(
            frontend_settings.WEB_IMAGE_UPLOAD_PATH, random_name[:2], random_name[2:]
        ),
        extension=filename.lower()[-3:],
    )

    # create local file
    if not os.path.exists(os.path.dirname(filepath)):
        try:
            os.makedirs(os.path.dirname(filepath))
        except OSError as exc:  # Guard against race condition
            if exc.errno != errno.EEXIST:
                raise HTTPException(
                    status_code=400,
                    detail="Something went wrong when creating Custom Image Token ",
                )

    # write to local file
    with open(filepath, "wb") as fp:
        fp.write(filebody)
    # save to canarydrop
    canarydrop.browser_scanner_enabled = False
    canarydrop.web_image_enabled = True
    canarydrop.web_image_path = filepath

    save_canarydrop(canarydrop)
    # add_random_hit_to_drop_for_testing(canarydrop)
    return CustomImageTokenResponse(
        email=canarydrop.alert_email_recipient or "",
        webhook_url=canarydrop.alert_webhook_url
        if canarydrop.alert_webhook_url
        else "",
        token=canarydrop.canarytoken.value(),
        token_url=canarydrop.generated_url,
        auth_token=canarydrop.auth,
        hostname=canarydrop.generated_hostname,
        url_components=list(canarydrop.get_url_components()),
    )


@create_response.register
def _(token_request_details: SvnTokenRequest, canarydrop: Canarydrop):

    return SvnTokenResponse(
        email=canarydrop.alert_email_recipient or "",
        webhook_url=canarydrop.alert_webhook_url
        if canarydrop.alert_webhook_url
        else "",
        token=canarydrop.canarytoken.value(),
        token_url=canarydrop.generated_url,
        auth_token=canarydrop.auth,
        hostname=canarydrop.generated_hostname,
        url_components=list(canarydrop.get_url_components()),
    )


@create_response.register
def _(token_request_details: MsWordDocumentTokenRequest, canarydrop: Canarydrop):

    return MsWordDocumentTokenResponse(
        email=canarydrop.alert_email_recipient or "",
        webhook_url=canarydrop.alert_webhook_url
        if canarydrop.alert_webhook_url
        else "",
        token=canarydrop.canarytoken.value(),
        token_url=canarydrop.generated_url,
        auth_token=canarydrop.auth,
        hostname=canarydrop.generated_hostname,
        url_components=list(canarydrop.get_url_components()),
    )


@create_response.register
def _(token_request_details: MsExcelDocumentTokenRequest, canarydrop: Canarydrop):

    return MsExcelDocumentTokenResponse(
        email=canarydrop.alert_email_recipient or "",
        webhook_url=canarydrop.alert_webhook_url
        if canarydrop.alert_webhook_url
        else "",
        token=canarydrop.canarytoken.value(),
        token_url=canarydrop.generated_url,
        auth_token=canarydrop.auth,
        hostname=canarydrop.generated_hostname,
        url_components=list(canarydrop.get_url_components()),
    )


@create_response.register
def _(token_request_details: QRCodeTokenRequest, canarydrop: Canarydrop):
    return QRCodeTokenResponse(
        email=canarydrop.alert_email_recipient or "",
        webhook_url=canarydrop.alert_webhook_url
        if canarydrop.alert_webhook_url
        else "",
        token=canarydrop.canarytoken.value(),
        token_url=canarydrop.generated_url,
        auth_token=canarydrop.auth,
        hostname=canarydrop.generated_hostname,
        url_components=list(canarydrop.get_url_components()),
        # additional information for QRCode token response
        qrcode_png=segno.make(canarydrop.generated_url).png_data_uri(scale=5),
    )


@create_response.register
def _(token_request_details: SMTPTokenRequest, canarydrop: Canarydrop):
    return SMTPTokenResponse(
        email=canarydrop.alert_email_recipient or "",
        webhook_url=canarydrop.alert_webhook_url or "",
        token=canarydrop.canarytoken.value(),
        token_url=canarydrop.generated_url,
        auth_token=canarydrop.auth,
        hostname=canarydrop.generated_hostname,
        url_components=list(canarydrop.get_url_components()),
    )


@create_response.register
def _(token_request_details: KubeconfigTokenRequest, canarydrop: Canarydrop):
    return KubeconfigTokenResponse(
        email=canarydrop.alert_email_recipient or "",
        webhook_url=canarydrop.alert_webhook_url or "",
        token=canarydrop.canarytoken.value(),
        token_url=canarydrop.get_url([canary_http_channel]),
        auth_token=canarydrop.auth,
        hostname=canarydrop.get_hostname(),
        kubeconfig=canarydrop.kubeconfig,
    )


@create_response.register
def _(token_request_details: MySQLTokenRequest, canarydrop: Canarydrop):
    return MySQLTokenResponse(
        email=canarydrop.alert_email_recipient or "",
        webhook_url=canarydrop.alert_webhook_url
        if canarydrop.alert_webhook_url
        else "",
        token=canarydrop.canarytoken.value(),
        token_url=HttpUrl(
            canarydrop.get_url(
                [
                    f"{switchboard_settings.SWITCHBOARD_SCHEME}://{frontend_settings.DOMAINS[0]}"
                ]
            ),
            scheme=switchboard_settings.SWITCHBOARD_SCHEME,
        ),
        auth_token=canarydrop.auth,
        hostname=canarydrop.get_hostname(),
        usage=Canarydrop.generate_mysql_usage(
            canarydrop.canarytoken.value(),
            domain=frontend_settings.DOMAINS[0],
            port=switchboard_settings.CHANNEL_MYSQL_PORT,
        ),
    )


@create_response.register
def _(
    token_request_details: CreditCardV2TokenRequest, canarydrop: Canarydrop
) -> CreditCardV2TokenResponse:
    (status, card) = credit_card_infra.create_card(canarydrop.canarytoken.value())

    if status == credit_card_infra.Status.SUCCESS:
        canarydrop.cc_v2_card_id = card.card_id
        canarydrop.cc_v2_card_number = card.card_number
        canarydrop.cc_v2_cvv = card.cvv
        canarydrop.cc_v2_expiry_month = card.expiry_month
        canarydrop.cc_v2_expiry_year = card.expiry_year
        canarydrop.cc_v2_name_on_card = "Canarytokens.org"
    elif status == credit_card_infra.Status.NO_MORE_CREDITS:
        return JSONResponse(
            {"message": "No more Card Credits available."}, status_code=500
        )
    else:
        return JSONResponse({"message": "Something went wrong!"}, status_code=500)

    save_canarydrop(canarydrop)

    return CreditCardV2TokenResponse(
        email=canarydrop.alert_email_recipient or "",
        webhook_url=canarydrop.alert_webhook_url or "",
        token=canarydrop.canarytoken.value(),
        token_url=canarydrop.generated_url,
        auth_token=canarydrop.auth,
        hostname=canarydrop.generated_hostname,
        url_components=list(canarydrop.get_url_components()),
        card_id=canarydrop.cc_v2_card_id,
        name_on_card=canarydrop.cc_v2_name_on_card,
        card_number=canarydrop.cc_v2_card_number,
        cvv=canarydrop.cc_v2_cvv,
        expiry_month=canarydrop.cc_v2_expiry_month,
        expiry_year=canarydrop.cc_v2_expiry_year,
    )


@create_response.register
def _(
    token_request_details: IdPAppTokenRequest, canarydrop: Canarydrop
) -> IdPAppTokenResponse:
    canarydrop.idp_app_entity_id = canarydrop.generated_url.removesuffix("/saml/sso")
    canarydrop.idp_app_type = token_request_details.app_type
    if not canarydrop.redirect_url:
        canarydrop.browser_scanner_enabled = True
    save_canarydrop(canarydrop)

    return IdPAppTokenResponse(
        email=canarydrop.alert_email_recipient or "",
        webhook_url=canarydrop.alert_webhook_url or "",
        token=canarydrop.canarytoken.value(),
        token_url=canarydrop.generated_url,
        auth_token=canarydrop.auth,
        hostname=canarydrop.generated_hostname,
        url_components=list(canarydrop.get_url_components()),
        entity_id=canarydrop.idp_app_entity_id,
        app_type=canarydrop.idp_app_type,
    )


@create_response.register
def _(
    token_request_details: AWSInfraTokenRequest, canarydrop: Canarydrop
) -> AWSInfraTokenResponse:
    canarydrop.aws_account_id = token_request_details.aws_account_number
    canarydrop.aws_region = token_request_details.aws_region
    try:
        aws_infra.initialise(canarydrop)
    except Exception:
        return JSONResponse(
            {"message": "Failed to generate AWS Infra Canarytoken."}, status_code=500
        )
    save_canarydrop(canarydrop)

    return AWSInfraTokenResponse(
        email=canarydrop.alert_email_recipient or "",
        webhook_url=canarydrop.alert_webhook_url or "",
        token=canarydrop.canarytoken.value(),
        token_url=canarydrop.generated_url,
        auth_token=canarydrop.auth,
        hostname=canarydrop.generated_hostname,
        aws_account_number=canarydrop.aws_account_id,
        aws_region=canarydrop.aws_region,
        tf_module_prefix=canarydrop.aws_tf_module_prefix,
        ingesting=False,  # TODO: remove
    )<|MERGE_RESOLUTION|>--- conflicted
+++ resolved
@@ -1303,15 +1303,11 @@
         log.error(f"Error generating data choice: {str(e)}")
         response.status_code = status.HTTP_400_BAD_REQUEST
         return AWSInfraGenerateDataChoiceResponse(
-<<<<<<< HEAD
             result=False,
             message=f"Error generating data choice.: {str(e)}",
             data_generation_remaining=data_generation.usage_by_canarydrop(
                 canarydrop
             ).requests_remaining_percentage,
-=======
-            result=False, message=f"Error generating data choice: {str(e)}"
->>>>>>> eb85eb0e
         )
 
 
