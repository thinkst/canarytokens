# Design: An API same as before for testing.This could remain separate
# or get pulled into the v3 frontend.
# RFC - V3
# Keeping a frontend separate has a few advantages:
#               1) Offer api based token creation.
#               2) deferred porting frontend and token creation at the same time.
#

import base64
import datetime
import errno
import hashlib
import logging.config
import os
import textwrap
from base64 import b64decode
from functools import singledispatch
from pathlib import Path
from typing import Annotated, Any, Optional, Union
from urllib.parse import unquote
import logging

import requests
import segno
import sentry_sdk
from fastapi import (
    Depends,
    FastAPI,
    HTTPException,
    Request,
    Response,
    Security,
    status,
    Header,
)
from fastapi.encoders import jsonable_encoder
from fastapi.responses import HTMLResponse, JSONResponse, RedirectResponse
from fastapi.security import APIKeyQuery
from fastapi.staticfiles import StaticFiles
from fastapi.templating import Jinja2Templates
from pydantic import HttpUrl, ValidationError, parse_obj_as
from sentry_sdk.integrations.asgi import SentryAsgiMiddleware
from sentry_sdk.integrations.fastapi import FastApiIntegration
from sentry_sdk.integrations.redis import RedisIntegration

import canarytokens
import canarytokens.credit_card_v2 as credit_card_infra
from canarytokens import extendtoken, kubeconfig, msreg, queries
from canarytokens import wireguard as wg
from canarytokens.authenticode import make_canary_authenticode_binary
from canarytokens import aws_infra
from canarytokens.awskeys import get_aws_key
from canarytokens.azurekeys import get_azure_id
from canarytokens.canarydrop import Canarydrop
from canarytokens.exceptions import (
    CanarydropAuthFailure,
    NoCanarydropFound,
    AWSInfraOperationNotAllowed,
)
from canarytokens.models import (
    PWA_APP_TITLES,
    AWSInfraGenerateChildAssetsRequest,
    AWSInfraGenerateChildAssetsResponse,
    AWSInfraHandleResponse,
    AWSInfraCheckRoleReceivedResponse,
    AWSInfraGenerateDataChoiceRequest,
    AWSInfraGenerateDataChoiceResponse,
    AWSInfraHandleRequest,
    AWSInfraInventoryCustomerAccountReceivedResponse,
    AWSInfraManagementResponseRequest,
    AWSInfraOperationType,
    AWSInfraSavePlanRequest,
    AWSInfraSetupIngestionReceivedResponse,
    AWSInfraState,
    AWSInfraTeardownReceivedResponse,
    AWSInfraTriggerOperationRequest,
    AnyDownloadRequest,
    AnySettingsRequest,
    AnyTokenEditRequest,
    AnyTokenRequest,
    AnyTokenResponse,
    AWSInfraConfigStartRequest,
    AWSInfraConfigStartResponse,
    AWSInfraTokenRequest,
    AWSInfraTokenResponse,
    AWSKeyTokenRequest,
    AWSKeyTokenResponse,
    AzureIDTokenRequest,
    AzureIDTokenResponse,
    CCTokenRequest,
    CCTokenResponse,
    ClonedWebTokenRequest,
    ClonedWebTokenResponse,
    CSSClonedWebTokenRequest,
    CSSClonedWebTokenResponse,
    DefaultResponse,
    DeleteResponse,
    DownloadCSSClonedWebRequest,
    DownloadCSSClonedWebResponse,
    CMDTokenRequest,
    CMDTokenResponse,
    WindowsFakeFSTokenRequest,
    WindowsFakeFSTokenResponse,
    CreditCardV2TokenRequest,
    CreditCardV2TokenResponse,
    CustomBinaryTokenRequest,
    CustomBinaryTokenResponse,
    CustomImageTokenRequest,
    CustomImageTokenResponse,
    DNSTokenRequest,
    DNSTokenResponse,
    DownloadAWSKeysRequest,
    DownloadAWSKeysResponse,
    DownloadAzureIDCertRequest,
    DownloadAzureIDCertResponse,
    DownloadAzureIDConfigRequest,
    DownloadAzureIDConfigResponse,
    DownloadCCRequest,
    DownloadCCResponse,
    DownloadCMDRequest,
    DownloadCMDResponse,
    DownloadWindowsFakeFSRequest,
    DownloadWindowsFakeFSResponse,
    DownloadCreditCardV2Request,
    DownloadCreditCardV2Response,
    DownloadIncidentListCSVRequest,
    DownloadIncidentListCSVResponse,
    DownloadIncidentListJsonRequest,
    DownloadIncidentListJsonResponse,
    DownloadKubeconfigRequest,
    DownloadKubeconfigResponse,
    DownloadMSExcelRequest,
    DownloadMSExcelResponse,
    DownloadMSWordRequest,
    DownloadMSWordResponse,
    DownloadMySQLRequest,
    DownloadMySQLResponse,
    DownloadPDFRequest,
    DownloadPDFResponse,
    DownloadQRCodeRequest,
    DownloadQRCodeResponse,
    DownloadSlackAPIRequest,
    DownloadSlackAPIResponse,
    DownloadZipRequest,
    DownloadZipResponse,
    FastRedirectTokenRequest,
    FastRedirectTokenResponse,
    HistoryResponse,
    KubeconfigTokenRequest,
    KubeconfigTokenResponse,
    Log4ShellTokenRequest,
    Log4ShellTokenResponse,
    ManageResponse,
    MsExcelDocumentTokenRequest,
    MsExcelDocumentTokenResponse,
    MsWordDocumentTokenRequest,
    MsWordDocumentTokenResponse,
    MySQLTokenRequest,
    MySQLTokenResponse,
    PDFTokenRequest,
    PDFTokenResponse,
    PWATokenRequest,
    PWATokenResponse,
    QRCodeTokenRequest,
    QRCodeTokenResponse,
    IdPAppTokenRequest,
    IdPAppTokenResponse,
    response_error,
    SettingsResponse,
    SlowRedirectTokenRequest,
    SlowRedirectTokenResponse,
    SMTPTokenRequest,
    SMTPTokenResponse,
    SQLServerTokenRequest,
    SQLServerTokenResponse,
    SvnTokenRequest,
    SvnTokenResponse,
    TokenTypes,
    WebBugTokenRequest,
    WebBugTokenResponse,
    WebDavTokenRequest,
    WebDavTokenResponse,
    WindowsDirectoryTokenRequest,
    WindowsDirectoryTokenResponse,
    WireguardTokenRequest,
    WireguardTokenResponse,
)
from canarytokens.msexcel import make_canary_msexcel
from canarytokens.msword import make_canary_msword
from canarytokens.mysql import make_canary_mysql_dump
from canarytokens.azure_css import (
    install_azure_css,
    EntraTokenErrorAccessDenied,
    build_entra_redirect_url,
    EntraTokenStatus,
    LEGACY_ENTRA_STATUS_MAP,
)
from canarytokens.webdav import generate_webdav_password, insert_webdav_token, FsType
from canarytokens.pdfgen import make_canary_pdf
from canarytokens.queries import (
    add_canary_domain,
    add_canary_google_api_key,
    add_canary_nxdomain,
    add_canary_page,
    add_canary_image_page,
    add_canary_path_element,
    get_all_canary_domains,
    get_all_canary_sites,
    is_email_blocked,
    is_valid_email,
    remove_canary_domain,
    remove_canary_nxdomain,
    save_canarydrop,
    validate_webhook,
    WebhookTooLongError,
)
from canarytokens.redismanager import DB
from canarytokens.settings import FrontendSettings, SwitchboardSettings
from canarytokens.tokens import Canarytoken
from canarytokens.utils import get_deployed_commit_sha
from canarytokens.windows_fake_fs import windows_fake_fs
from canarytokens.ziplib import make_canary_zip

logging.config.fileConfig("log.ini", disable_existing_loggers=False)
log = logging.getLogger()

frontend_settings = FrontendSettings()
switchboard_settings = SwitchboardSettings()
protocol = "https" if switchboard_settings.FORCE_HTTPS else "http"
if switchboard_settings.USING_NGINX:
    canary_http_channel = f"{protocol}://{frontend_settings.DOMAINS[0]}"
else:
    canary_http_channel = f"{protocol}://{frontend_settings.DOMAINS[0]}:{switchboard_settings.CHANNEL_HTTP_PORT}"

if frontend_settings.SENTRY_DSN and frontend_settings.SENTRY_ENABLE:
    sentry_sdk.init(
        dsn=frontend_settings.SENTRY_DSN,
        environment=frontend_settings.SENTRY_ENVIRONMENT,
        traces_sample_rate=0.2,
        integrations=[
            RedisIntegration(),
            FastApiIntegration(),
        ],
        release=get_deployed_commit_sha(),
    )


tags_metadata = [
    {
        "name": "Create Canarytokens",
        "description": "Endpoint to create Canarytokens.",
        "externalDocs": {
            "description": "All Canarytoken types are described here",
            "url": "https://docs.canarytokens.org/guide/",
        },
    },
]


app = FastAPI(
    title=frontend_settings.API_APP_TITLE,
    version=canarytokens.__version__,
)

vue_index = Jinja2Templates(directory="../dist/")


if frontend_settings.NEW_UI:

    @app.get("/")
    @app.get("/nest/legal")
    @app.get("/manage")
    @app.get("/nest/manage/{rest_of_path:path}")
    @app.get("/history")
    @app.get("/nest/history/{rest_of_path:path}")
    @app.get("/nest/entra/{rest_of_path:path}")
    @app.get("/nest/generate")
    @app.get("/generate")
    def index(request: Request):
        return vue_index.TemplateResponse("index.html", {"request": request})


ROOT_API_ENDPOINT = "/d3aece8093b71007b5ccfedad91ebb11"

api = FastAPI(
    title=frontend_settings.API_APP_TITLE,
    version=canarytokens.__version__,
    openapi_prefix=ROOT_API_ENDPOINT,
    openapi_tags=tags_metadata,
    docs_url=None,  # should be None on prod
    redoc_url=frontend_settings.API_REDOC_URL,  # should default to None on prod
)

app.mount(ROOT_API_ENDPOINT, api)
app.mount(
    frontend_settings.STATIC_FILES_APPLICATION_SUB_PATH,
    StaticFiles(directory=frontend_settings.STATIC_FILES_PATH),
    name=frontend_settings.STATIC_FILES_APPLICATION_INTERNAL_NAME,
)

if frontend_settings.NEW_UI:
    try:
        app.mount(
            "/nest",
            StaticFiles(directory="../dist/", html=True),
            name="Vue Frontend Dist",
        )
    except RuntimeError:
        print("Error: No Vue dist found. Is this the test Action?")

templates = Jinja2Templates(directory=frontend_settings.TEMPLATES_PATH)

if (
    frontend_settings.SENTRY_DSN
    and frontend_settings.SENTRY_ENABLE
    and switchboard_settings.PUBLIC_DOMAIN != "127.0.0.1"
):
    # Add sentry when running on a domain.
    app.add_middleware(SentryAsgiMiddleware)
    print(f"Sentry enabled. Environment: {frontend_settings.SENTRY_ENVIRONMENT}")


def capture_exception(error: BaseException, context: tuple[str, Any]):
    if frontend_settings.SENTRY_DSN and frontend_settings.SENTRY_ENABLE:
        with sentry_sdk.configure_scope() as scope:
            scope.set_context(*context)
            sentry_sdk.capture_exception(error)


auth_key = APIKeyQuery(name="auth", description="Auth key for a token")


async def _parse_for_x(request: Request, expected_type: Any) -> Any:
    data: Any
    if request.headers.get("Content-Type", "application/json") == "application/json":
        if all([o in request.query_params.keys() for o in ["token", "auth"]]):
            data = dict(request.query_params.items())
        else:
            data = await request.json()
    elif "application/x-www-form-urlencoded" in request.headers["Content-Type"]:
        data = await request.form()
    else:
        raise HTTPException(status_code=422, detail="Invalid data")

    return parse_obj_as(expected_type, data)


async def parse_for_settings(request: Request) -> AnySettingsRequest:
    return await _parse_for_x(request, AnySettingsRequest)


async def parse_for_download(request: Request) -> AnyDownloadRequest:
    return await _parse_for_x(request, AnyDownloadRequest)


async def authorise_token_access(request: Request):
    """
    Intercept a request and check that it contains a
    valid `token`, `auth` pair.

    Args:
        request (Request): Incoming a request.

    Raises:
        HTTPException: 403 errors raised when auth fails.
    """
    if request.headers.get("Content-Type", "application/json") == "application/json":
        if all([o in request.query_params.keys() for o in ["token", "auth"]]):
            data = dict(request.query_params.items())
        else:
            data = await request.json()
    elif "multipart/form-data" in request.headers["Content-Type"]:
        data = dict(await request.form())
    elif "application/x-www-form-urlencoded" in request.headers["Content-Type"]:
        data = dict(await request.form())
    else:
        raise HTTPException(status_code=403, detail="Requires `auth` and `token`")
    get_canarydrop_and_authenticate(token=data["token"], auth=data["auth"])


def get_canarydrop_and_authenticate(token: str, auth: str = Security(auth_key)):
    try:
        canarydrop = queries.get_canarydrop_and_authenticate(token=token, auth=auth)
    except CanarydropAuthFailure:
        raise HTTPException(
            status_code=403, detail="Token not found. Invalid `auth` and `token` pair."
        )
    return canarydrop


def validate_handle(request: AWSInfraManagementResponseRequest):
    operation = aws_infra.get_handle_operation(request.handle)
    if operation is None:
        raise HTTPException(status_code=400, detail="Handle does not exist.")
    if request.operation.value != operation:
        raise HTTPException(
            status_code=400, detail="Operation does not match that of stored handle."
        )
    return request


def validate_exclusive_handle(request: Request):
    if isinstance(request, AWSInfraHandleRequest) and len(vars(request)) > 1:
        raise HTTPException(
            status_code=400,
            detail="A handle request should only contain handle and no other keys.",
        )
    return request


def authorize_aws_infra(authorization: Annotated[str, Header()]):
    bearer_str = f"Bearer {aws_infra.get_shared_secret()}"
    if bearer_str != authorization:
        log.warning(f"{bearer_str} != {authorization}")
        raise HTTPException(
            status_code=401, detail="Invalid authorization token provided."
        )


@app.on_event("startup")
def startup_event():
    DB.set_db_details(
        hostname=switchboard_settings.REDIS_HOST, port=switchboard_settings.REDIS_PORT
    )
    remove_canary_domain()
    remove_canary_nxdomain()

    add_canary_domain(domain=frontend_settings.DOMAINS[0])
    if frontend_settings.GOOGLE_API_KEY:
        add_canary_google_api_key(frontend_settings.GOOGLE_API_KEY)
    add_canary_nxdomain(domain=frontend_settings.NXDOMAINS[0])
    add_canary_path_element(path_element="stuff")
    add_canary_page("payments.js")
    add_canary_image_page("photo1.jpg")


# When the New UI is stable we can remove this entire "app" block up until the next comment


@app.get("/", response_class=RedirectResponse, status_code=302)
async def redirect_to_generate_page():
    return "/generate"


@app.get(
    "/generate",
    tags=["Canarytokens generate page"],
    response_class=HTMLResponse,
)
def generate_page(request: Request) -> HTMLResponse:
    sites_len = len(get_all_canary_sites())
    now = datetime.datetime.now()
    generate_template_params = {
        "request": request,
        "build_id": get_deployed_commit_sha(),
        "sites_len": sites_len,
        "now": now,
        "awsid_enabled": frontend_settings.AWSID_URL is not None,
        "azureid_enabled": frontend_settings.AZURE_ID_TOKEN_URL is not None,
    }
    return templates.TemplateResponse("generate_new.html", generate_template_params)


def _get_src_ip(request):
    # starlette's testclient includes a non-IP hostname which is pointless and makes tests fail
    return request.headers.get(switchboard_settings.REAL_IP_HEADER) or (
        request.client.host
        if (request.client and request.client.host != "testclient")
        else ""
    )


@app.post(
    "/generate",
    tags=["Create Canarytokens"],
)
async def generate(request: Request) -> AnyTokenResponse:  # noqa: C901  # gen is large
    """
    Generate a token and return the appropriate TokenResponse
    """

    if request.headers.get("Content-Type", "application/json") == "application/json":
        token_request_data = await request.json()
    else:
        # Need a mutable copy of the form data
        token_request_data = dict(await request.form())
        token_request_data["token_type"] = token_request_data.pop(
            "type", token_request_data.get("token_type", None)
        )

    try:
        token_request_details: AnyTokenRequest = parse_obj_as(
            AnyTokenRequest, token_request_data
        )
    except ValidationError:  # DESIGN: can we specialise on what went wrong?
        return response_error(1, "Malformed request, invalid data supplied.")

    if not token_request_details.memo:
        return response_error(2, "No memo supplied")

    if token_request_details.webhook_url:
        try:
            validate_webhook(
                token_request_details.webhook_url, token_request_details.token_type
            )
        except WebhookTooLongError:
            return response_error(3, "Webhook URL too long. Use a shorter webhook URL.")
        except requests.exceptions.HTTPError:
            return response_error(
                3, "Invalid webhook supplied. Confirm you can POST to this URL."
            )
        except requests.exceptions.Timeout:
            return response_error(
                3, "Webhook timed out. Confirm you can POST to this URL."
            )
        except requests.exceptions.ConnectionError:
            return response_error(
                3, "Failed to connect to webhook. Confirm you can POST to this URL."
            )

    if token_request_details.email:
        if not is_valid_email(token_request_details.email):
            return response_error(5, "Invalid email supplied")

        if is_email_blocked(token_request_details.email):
            # raise HTTPException(status_code=400, detail="Email is blocked.")
            return response_error(
                6,
                "Blocked email supplied. Please see our Acceptable Use Policy at https://canarytokens.org/legal",
            )
    # TODO: refactor this. KUBECONFIG token creates it's own token
    # value and cannot follow same path as before.
    if token_request_details.token_type == TokenTypes.KUBECONFIG:
        token_value, kube_config = kubeconfig.get_kubeconfig()
        canarytoken = Canarytoken(value=token_value)
    else:
        kube_config = None
        canarytoken = Canarytoken()
    src_ip = _get_src_ip(request)
    x_forwarded_for = request.headers.get("x-forwarded-for") or ""

    canarydrop = Canarydrop(
        type=token_request_details.token_type,
        alert_email_enabled=True if token_request_details.email else False,
        alert_email_recipient=token_request_details.email,
        alert_webhook_enabled=True if token_request_details.webhook_url else False,
        alert_webhook_url=token_request_details.webhook_url or "",
        created_from_ip=src_ip,
        created_from_ip_x_forwarded_for=x_forwarded_for,
        canarytoken=canarytoken,
        memo=token_request_details.memo,
        browser_scanner_enabled=False,
        # Drop details to fulfil the tokens promise.
        # TODO: move all token type specific canary drop
        #       attribute setting into `create_response`
        #       which is already doing the type dispatch for us.
        kubeconfig=kube_config,
        redirect_url=getattr(token_request_details, "redirect_url", None),
        clonedsite=getattr(token_request_details, "clonedsite", None),
        expected_referrer=getattr(token_request_details, "expected_referrer", None),
        sql_server_sql_action=getattr(
            token_request_details, "sql_server_sql_action", None
        ),
        sql_server_table_name=getattr(
            token_request_details, "sql_server_table_name", None
        ),
        sql_server_view_name=getattr(
            token_request_details, "sql_server_view_name", None
        ),
        sql_server_function_name=getattr(
            token_request_details, "sql_server_function_name", None
        ),
        sql_server_trigger_name=getattr(
            token_request_details, "sql_server_trigger_name", None
        ),
        # TODO: Move this into the create_response - same for much of what is done above.
        wg_key=wg.generateCanarytokenPrivateKey(
            canarytoken.value(),
            wg_private_key_seed=switchboard_settings.WG_PRIVATE_KEY_SEED,
            wg_private_key_n=switchboard_settings.WG_PRIVATE_KEY_N,
        )
        if token_request_details.token_type == TokenTypes.WIREGUARD
        else None,
    )

    # add generate random hostname an token
    canarydrop.get_url(canary_domains=[canary_http_channel])
    canarydrop.generated_hostname = canarydrop.get_hostname()

    save_canarydrop(canarydrop)

    return create_response(token_request_details, canarydrop)


@app.get(
    "/manage",
    tags=["Manage Canarytokens"],
    response_class=HTMLResponse,
    dependencies=[Depends(authorise_token_access)],
)
async def manage_page_get(
    request: Request, canarydrop: Canarydrop = Depends(get_canarydrop_and_authenticate)
) -> HTMLResponse:

    manage_template_params = {
        "request": request,
        "canarydrop": canarydrop,
        "API_KEY": queries.get_canary_google_api_key(),
        "now": datetime.datetime.now(),
        "public_ip": frontend_settings.PUBLIC_IP,
        "wg_private_key_seed": switchboard_settings.WG_PRIVATE_KEY_SEED,
        "wg_private_key_n": switchboard_settings.WG_PRIVATE_KEY_N,
    }

    if canarydrop.type == TokenTypes.WIREGUARD:
        wg_conf = wg.clientConfig(
            canarydrop.wg_key,
            frontend_settings.PUBLIC_IP,
            switchboard_settings.WG_PRIVATE_KEY_SEED,
            switchboard_settings.WG_PRIVATE_KEY_N,
        )
        qr_code = segno.make(wg_conf).png_data_uri(scale=2)
        manage_template_params["wg_conf"] = wg_conf
        manage_template_params["wg_qr_code"] = qr_code
    elif canarydrop.type == TokenTypes.QR_CODE:
        qr_code = segno.make(canarydrop.generated_url).png_data_uri(scale=5)
        manage_template_params["qr_code"] = qr_code
    elif canarydrop.type == TokenTypes.CLONEDSITE:
        manage_template_params["force_https"] = switchboard_settings.FORCE_HTTPS

    return templates.TemplateResponse("manage_new.html", manage_template_params)


@app.get(
    "/history",
    tags=["Canarytokens History"],
    response_class=HTMLResponse,
    dependencies=[Depends(authorise_token_access)],
)
async def history_page_get(
    request: Request, canarydrop: Canarydrop = Depends(get_canarydrop_and_authenticate)
) -> HTMLResponse:

    triggered_list = canarydrop.format_triggered_details_of_history_page()
    triggered_list = jsonable_encoder(triggered_list)
    # TODO: history html expects v2 shaped data.
    #       Remove this when html is updated.
    canarydrop_dict = canarydrop.dict()
    canarydrop_dict["triggered_list"] = triggered_list
    history_template_params = {
        "request": request,
        "canarydrop": canarydrop_dict,
        "API_KEY": queries.get_canary_google_api_key(),
        "now": datetime.datetime.now(),
    }

    return templates.TemplateResponse("history.html", history_template_params)


@app.post(
    "/settings",
    tags=["Canarytokens Settings"],
    dependencies=[Depends(authorise_token_access)],
)
async def settings_post(
    settings_request: AnySettingsRequest = Depends(parse_for_settings),
) -> SettingsResponse:
    canarydrop = queries.get_canarydrop_and_authenticate(
        token=settings_request.token, auth=settings_request.auth
    )
    if canarydrop.apply_settings_change(setting_request=settings_request):
        return JSONResponse({"message": "success"})
    else:
        return JSONResponse({"message": "failure"}, status_code=400)


@app.get(
    "/legal",
    tags=["Canarytokens legal page"],
    response_class=HTMLResponse,
)
def legal_page(request: Request) -> HTMLResponse:
    return templates.TemplateResponse("legal.html", {"request": request})


@app.get(
    "/download",
    tags=["Canarytokens Downloads"],
    dependencies=[Depends(authorise_token_access)],
)
async def download(
    download_request: AnyDownloadRequest = Depends(parse_for_download),
) -> Response:
    """
    Given `AnyDownloadRequest` a canarydrop is retrieved and the token
    artifact or hit information is returned.
    """
    canarydrop = queries.get_canarydrop_and_authenticate(
        token=download_request.token, auth=download_request.auth
    )
    return create_download_response(download_request, canarydrop=canarydrop)


@app.get("/commitsha")
def get_commit_sha():
    commit_sha = get_deployed_commit_sha()
    return JSONResponse({"commit_sha": commit_sha}, status_code=200)


# remove up until here once new ui stable


# NOTE: Do not remove this when cleaning up after UI is stable
@app.exception_handler(500)
async def internal_exception_handler(request: Request, exc: Exception):
    return templates.TemplateResponse("500.html", {"request": request})


@app.exception_handler(404)
async def internal_not_found_handler(request: Request, exc: Exception):
    return templates.TemplateResponse("404.html", {"request": request})


# NOTE: Do not remove this when cleaning up after UI is stable
@app.get("/azure_css_landing", tags=["Azure Portal Phishing Protection App"])
async def azure_css_landing(
    request: Request,
    admin_consent: Optional[str] = None,
    tenant: Optional[str] = None,
    state: Optional[str] = None,
    error: Optional[str] = None,
) -> HTMLResponse:
    """
    This page is loaded after a user has authN and authZ'd into their tenant and granted the permissions to install the CSS
    Once the CSS is installed into their tenant, and we revoke our permission grants, we can close the window as this will happen in
    a pop-up context.
    """
    css = b64decode(unquote(state)).decode()

    if not admin_consent == "True" or error == EntraTokenErrorAccessDenied:
        status = EntraTokenStatus.ENTRA_STATUS_NO_ADMIN_CONSENT
    else:
        status = install_azure_css(tenant, css)

    if not frontend_settings.NEW_UI:
        return templates.TemplateResponse(
            "azure_install.html",
            {"request": request, "status": LEGACY_ENTRA_STATUS_MAP[status.value]},
        )

    return RedirectResponse(build_entra_redirect_url(status.value))


def _manually_build_docs_schema(model) -> dict:
    """
    Some endpoints determine how to unpack their requests inside the function and so we don't know the request types to include in the docs.
    This manually builds the model schemas so we can see this stuff in the /api/redoc page.
    """

    return {
        "requestBody": {
            "content": {
                "application/json": {
                    "schema": {
                        "anyOf": [
                            schema.schema()
                            for schema in list(model.__args__[0].__args__)
                        ],
                    },
                }
            },
            "required": True,
        },
    }


@api.post(
    "/generate",
    tags=["Create Canarytokens"],
    response_model=AnyTokenResponse,
    openapi_extra=_manually_build_docs_schema(AnyTokenRequest),
)
async def api_generate(  # noqa: C901  # gen is large
    request: Request,
) -> AnyTokenResponse:
    """
    Generate a token and return the appropriate TokenResponse
    """

    if request.headers.get("Content-Type", "application/json") == "application/json":
        token_request_data = await request.json()
    else:
        # Need a mutable copy of the form data
        token_request_data = dict(await request.form())
        token_request_data["token_type"] = token_request_data.pop(
            "type", token_request_data.get("token_type", None)
        )

    try:
        token_request_details = parse_obj_as(AnyTokenRequest, token_request_data)
    except ValidationError:  # DESIGN: can we specialise on what went wrong?
        return response_error(1, "Malformed request, invalid data supplied.")

    if not token_request_details.memo:
        return response_error(2, "No memo supplied")

    if token_request_details.webhook_url:
        try:
            validate_webhook(
                token_request_details.webhook_url, token_request_details.token_type
            )
        except WebhookTooLongError:
            return response_error(3, "Webhook URL too long. Use a shorter webhook URL.")
        except requests.exceptions.HTTPError:
            return response_error(
                3, "Invalid webhook supplied. Confirm you can POST to this URL."
            )
        except requests.exceptions.Timeout:
            return response_error(
                3, "Webhook timed out. Confirm you can POST to this URL."
            )
        except requests.exceptions.ConnectionError:
            return response_error(
                3, "Failed to connect to webhook. Confirm you can POST to this URL."
            )

    if token_request_details.email:
        if not is_valid_email(token_request_details.email):
            return response_error(5, "Invalid email supplied")

        if is_email_blocked(token_request_details.email):
            # raise HTTPException(status_code=400, detail="Email is blocked.")
            return response_error(
                6,
                "Blocked email supplied. Please see our Acceptable Use Policy at https://canarytokens.org/legal",
            )

    if token_request_details.token_type == TokenTypes.CREDIT_CARD_V2:
        token = token_request_details.cf_turnstile_response
        if token is None:
            return JSONResponse({"message": "failure"}, status_code=401)

        data = {
            "secret": frontend_settings.CLOUDFLARE_TURNSTILE_SECRET,
            "response": token,
        }
        result = requests.post(
            "https://challenges.cloudflare.com/turnstile/v0/siteverify", data=data
        ).json()

        if not result.get("success", False):
            return JSONResponse({"message": "failure"}, status_code=401)

    # TODO: refactor this. KUBECONFIG token creates it's own token
    # value and cannot follow same path as before.
    if token_request_details.token_type == TokenTypes.KUBECONFIG:
        token_value, kube_config = kubeconfig.get_kubeconfig()
        canarytoken = Canarytoken(value=token_value)
    else:
        kube_config = None
        canarytoken = Canarytoken()

    src_ip = _get_src_ip(request)
    x_forwarded_for = request.headers.get("x-forwarded-for") or ""

    canarydrop = Canarydrop(
        type=token_request_details.token_type,
        alert_email_enabled=True if token_request_details.email else False,
        alert_email_recipient=token_request_details.email,
        alert_webhook_enabled=True if token_request_details.webhook_url else False,
        alert_webhook_url=token_request_details.webhook_url or "",
        created_from_ip=src_ip,
        created_from_ip_x_forwarded_for=x_forwarded_for,
        canarytoken=canarytoken,
        memo=token_request_details.memo,
        browser_scanner_enabled=False,
        # Drop details to fullfil the tokens promise.
        # TODO: move all token type specific canary drop
        #       attribute setting into `create_response`
        #       which is already doing the type dispatch for us.
        kubeconfig=kube_config,
        redirect_url=getattr(token_request_details, "redirect_url", None),
        clonedsite=getattr(token_request_details, "clonedsite", None),
        expected_referrer=getattr(token_request_details, "expected_referrer", None),
        sql_server_sql_action=getattr(
            token_request_details, "sql_server_sql_action", None
        ),
        sql_server_table_name=getattr(
            token_request_details, "sql_server_table_name", None
        ),
        sql_server_view_name=getattr(
            token_request_details, "sql_server_view_name", None
        ),
        sql_server_function_name=getattr(
            token_request_details, "sql_server_function_name", None
        ),
        sql_server_trigger_name=getattr(
            token_request_details, "sql_server_trigger_name", None
        ),
        # TODO: Move this into the create_response - same for much of what is done above.
        wg_key=wg.generateCanarytokenPrivateKey(
            canarytoken.value(),
            wg_private_key_seed=switchboard_settings.WG_PRIVATE_KEY_SEED,
            wg_private_key_n=switchboard_settings.WG_PRIVATE_KEY_N,
        )
        if token_request_details.token_type == TokenTypes.WIREGUARD
        else None,
    )
    page = None
    if token_request_details.token_type == TokenTypes.PWA:
        page = "index.html"
    elif token_request_details.token_type == TokenTypes.IDP_APP:
        page = "saml/sso"

    # add generate random hostname an token
    canarydrop.get_url(
        canary_domains=[canary_http_channel],
        page=page,
        use_path_elements=(token_request_details.token_type != TokenTypes.IDP_APP),
    )
    if token_request_details.token_type in [
        TokenTypes.IDP_APP,
        TokenTypes.PWA,
    ]:
        canarydrop.generated_url = canarydrop.generated_url.replace(
            "http://", "https://"
        )
    canarydrop.generated_hostname = canarydrop.get_hostname()

    if token_request_details.token_type != TokenTypes.CREDIT_CARD_V2:
        save_canarydrop(canarydrop)

    return create_response(token_request_details, canarydrop)


@api.get(
    "/manage",
    tags=["Manage Canarytokens"],
    response_model=ManageResponse,
)
async def api_manage_canarytoken(token: str, auth: str) -> ManageResponse:
    canarydrop = get_canarydrop_and_authenticate(token=token, auth=auth)

    response = {"canarydrop": canarydrop}

    if canarydrop.type == TokenTypes.WIREGUARD:
        wg_conf = wg.clientConfig(
            canarydrop.wg_key,
            frontend_settings.PUBLIC_IP,
            switchboard_settings.WG_PRIVATE_KEY_SEED,
            switchboard_settings.WG_PRIVATE_KEY_N,
        )
        qr_code = segno.make(wg_conf).png_data_uri(scale=2)
        response["wg_conf"] = wg_conf
        response["wg_qr_code"] = qr_code
    elif canarydrop.type == TokenTypes.QR_CODE:
        qr_code = segno.make(canarydrop.generated_url).png_data_uri(scale=5)
        response["qr_code"] = qr_code
    elif canarydrop.type == TokenTypes.CLONEDSITE:
        response["force_https"] = switchboard_settings.FORCE_HTTPS
        response["clonedsite_js"] = canarydrop.get_cloned_site_javascript(
            switchboard_settings.FORCE_HTTPS
        )
    elif canarydrop.type == TokenTypes.CSSCLONEDSITE:
        response["clonedsite_css"] = canarydrop.get_cloned_site_css(
            frontend_settings.CLOUDFRONT_URL
        )
        response["client_id"] = frontend_settings.AZUREAPP_ID

    return ManageResponse(**response)


@api.get(
    "/history",
    tags=["Canarytokens History"],
    response_model=HistoryResponse,
)
async def api_history(token: str, auth: str) -> HistoryResponse:
    canarydrop = get_canarydrop_and_authenticate(token=token, auth=auth)
    response = {
        "canarydrop": canarydrop,
        "history": canarydrop.triggered_details,
        "google_api_key": queries.get_canary_google_api_key(),
    }
    return HistoryResponse(**response)


@api.post("/delete", response_model=DeleteResponse)
async def api_delete(request: Request) -> DeleteResponse:
    data = await request.json()
    token = data.get("token", "")
    auth = data.get("auth", "")
    canarydrop = get_canarydrop_and_authenticate(token=token, auth=auth)
    queries.delete_canarydrop(canarydrop)
    return DeleteResponse(message="success")


@api.post(
    "/settings",
    tags=["Canarytokens Settings"],
    response_model=SettingsResponse,
)
async def api_settings_post(
    response: Response,
    settings_request: AnySettingsRequest,
) -> SettingsResponse:
    canarydrop = get_canarydrop_and_authenticate(
        token=settings_request.token, auth=settings_request.auth
    )
    if canarydrop.apply_settings_change(setting_request=settings_request):
        return SettingsResponse(**{"message": "success"})
    else:
        response.status_code = status.HTTP_400_BAD_REQUEST
        return SettingsResponse(**{"message": "failure"})


@api.post("/edit")
async def api_edit(request: AnyTokenEditRequest) -> JSONResponse:
    canarydrop = get_canarydrop_and_authenticate(
        token=request.canarytoken, auth=request.auth_token
    )
    if canarydrop.edit(request):
        return JSONResponse({"message": "success"})
    return JSONResponse({"message": "Canarytoken can't be edited."}, status_code=400)


@api.get(
    "/download",
    tags=["Canarytokens Downloads"],
    openapi_extra=_manually_build_docs_schema(AnyDownloadRequest),
)
async def api_download(
    download_request: AnyDownloadRequest = Depends(parse_for_download),
) -> Response:
    """
    Given `AnyDownloadRequest` a canarydrop is retrieved and the token
    artifact or hit information is returned.
    """
    canarydrop = get_canarydrop_and_authenticate(
        token=download_request.token, auth=download_request.auth
    )
    return create_download_response(download_request, canarydrop=canarydrop)


@api.get("/commitsha")
def api_get_commit_sha():
    commit_sha = get_deployed_commit_sha()
    return JSONResponse({"commit_sha": commit_sha}, status_code=200)


@api.get("/credit_card/quota")
async def api_get_credit_card_customer_details(cf_turnstile_response: str):
    if cf_turnstile_response is None:
        return JSONResponse({"message": "failure"}, status_code=401)

    data = {
        "secret": frontend_settings.CLOUDFLARE_TURNSTILE_SECRET,
        "response": cf_turnstile_response,
    }
    result = requests.post(
        "https://challenges.cloudflare.com/turnstile/v0/siteverify", data=data
    ).json()

    if not result.get("success", False):
        return JSONResponse({"message": "failure"}, status_code=401)

    (status, customer) = credit_card_infra.get_customer_details()

    if status != credit_card_infra.Status.SUCCESS:
        return JSONResponse({"message": "Something went wrong!"}, status_code=500)

    return JSONResponse({"quota": customer.cards_quota}, status_code=200)


@api.post("/credit_card/demo/trigger")
async def api_credit_card_demo_trigger(request: Request) -> JSONResponse:
    data = await request.json()
    card_id = data.get("card_id")
    card_number = data.get("card_number")

    status = credit_card_infra.trigger_demo_alert(card_id, card_number)

    if status != credit_card_infra.Status.SUCCESS:
        return JSONResponse({"message": "Something went wrong!"}, status_code=500)

    return JSONResponse({"message": "Success"}, status_code=200)


# TODO: Cleanup canarydrops in invalid states:
#    - module snippet doesn't exist
@api.post("/awsinfra/config-start")
def api_awsinfra_config_start(
    request: AWSInfraConfigStartRequest,
) -> Union[AWSInfraConfigStartResponse, DefaultResponse]:
    canarydrop = get_canarydrop_and_authenticate(
        request.canarytoken, request.auth_token
    )
    # Make sure the state has been initialised
    if not aws_infra.is_initialised(canarydrop):
        raise HTTPException(
            status_code=400,
            detail="This AWS Infra Canarytoken hasn't been configured correctly.",
        )
    return AWSInfraConfigStartResponse(
        result=True, role_setup_commands=aws_infra.get_role_create_commands(canarydrop)
    )


@api.post("/awsinfra/check-role", dependencies=[Depends(validate_exclusive_handle)])
async def api_awsinfra_check_role(
    request: Union[AWSInfraTriggerOperationRequest, AWSInfraHandleRequest],
    response: Response,
) -> Union[AWSInfraCheckRoleReceivedResponse, AWSInfraHandleResponse]:
    if isinstance(request, AWSInfraTriggerOperationRequest):
        canarydrop = get_canarydrop_and_authenticate(
            request.canarytoken, request.auth_token
        )

        try:
            aws_infra.update_state(
                canarydrop, AWSInfraState.CHECK_ROLE, external_id=request.external_id
            )
        except AWSInfraOperationNotAllowed as e:
            raise HTTPException(
                status_code=400,
                detail=str(e),
            )
        handle_id = aws_infra.start_operation(
            AWSInfraOperationType.CHECK_ROLE, canarydrop
        )
        return AWSInfraHandleResponse(handle=handle_id)

    handle_response = await aws_infra.get_handle_response(
        request.handle, AWSInfraOperationType.CHECK_ROLE
    )
    try:
        canarydrop = aws_infra.get_canarydrop_from_handle(request.handle)
    except NoCanarydropFound:
        response.status_code = status.HTTP_404_NOT_FOUND
        return handle_response
    if handle_response.message != "":  # TODO: fix error handling
        response.status_code = status.HTTP_400_BAD_REQUEST
        log.error(
            f"Error in check-role for {canarydrop.canarytoken.value()}: {handle_response.error} - {handle_response.message}",
        )
        handle_response.error = ""  # Don't show error type in the response
        response.status_code = status.HTTP_400_BAD_REQUEST
        aws_infra.mark_failed(
            canarydrop
        )  # mark fail for in case this is coming from a successful check-role
    else:
        aws_infra.mark_succeeded(canarydrop)
    queries.save_canarydrop(canarydrop)
    return handle_response


@api.post(
    "/awsinfra/inventory-customer-account",
    dependencies=[Depends(validate_exclusive_handle)],
)
async def api_awsinfra_inventory_customer_account(
    request: Union[AWSInfraTriggerOperationRequest, AWSInfraHandleRequest],
    response: Response,
) -> Union[AWSInfraInventoryCustomerAccountReceivedResponse, AWSInfraHandleResponse]:

    if isinstance(request, AWSInfraTriggerOperationRequest):
        canarydrop = get_canarydrop_and_authenticate(
            request.canarytoken, request.auth_token
        )
        try:
            aws_infra.update_state(canarydrop, AWSInfraState.INVENTORY)
        except AWSInfraOperationNotAllowed as e:
            raise HTTPException(
                status_code=400,
                detail=str(e),
            )
        handle_id = aws_infra.start_operation(
            AWSInfraOperationType.INVENTORY, canarydrop
        )
        return AWSInfraHandleResponse(handle=handle_id)

    handle_response = await aws_infra.get_handle_response(
        request.handle, AWSInfraOperationType.INVENTORY
    )
    try:
        canarydrop = aws_infra.get_canarydrop_from_handle(request.handle)
    except NoCanarydropFound:
        response.status_code = status.HTTP_404_NOT_FOUND
        return handle_response
    if handle_response.message != "":

        response.status_code = status.HTTP_400_BAD_REQUEST
        log.error(
            f"Error in inventorying for {canarydrop.canarytoken.value()}: {handle_response.error} - {handle_response.message}",
        )
        handle_response.error = ""  # Don't show error type in the response
        aws_infra.mark_failed(
            canarydrop
        )  # mark fail for in case this is coming from a successful inventory
    else:
        aws_infra.mark_succeeded(canarydrop)
    queries.save_canarydrop(canarydrop)
    return handle_response


@api.post(
    "/awsinfra/generate-child-assets",
    dependencies=[Depends(validate_exclusive_handle)],
)
async def api_awsinfra_generate_child_assets(
    request: AWSInfraGenerateChildAssetsRequest,
    response: Response,
) -> AWSInfraGenerateChildAssetsResponse:
    canarydrop = get_canarydrop_and_authenticate(
        request.canarytoken, request.auth_token
    )
    try:
        aws_infra.update_state(canarydrop, AWSInfraState.GENERATE_CHILD_ASSETS)
    except AWSInfraOperationNotAllowed as e:
        raise HTTPException(
            status_code=400,
            detail=str(e),
        )
    assets = await aws_infra.generate_child_assets(request.assets)
    aws_infra.mark_succeeded(canarydrop)
    queries.save_canarydrop(canarydrop)
    return AWSInfraGenerateChildAssetsResponse(assets=assets)


@api.post("/awsinfra/generate-data-choices")
async def api_awsinfra_generate_data_choices(
    request: AWSInfraGenerateDataChoiceRequest, response: Response
) -> AWSInfraGenerateDataChoiceResponse:
    canarydrop = get_canarydrop_and_authenticate(
        request.canarytoken, request.auth_token
    )
    try:
        aws_infra.update_state(canarydrop, AWSInfraState.PLAN)
        return AWSInfraGenerateDataChoiceResponse(
            result=True,
            proposed_data=await aws_infra.generate_data_choice(
                canarydrop,
                request.asset_type,
                request.asset_field,
                request.parent_asset_name,
            ),
        )
    except Exception as e:
        log.error(f"Error generating data choice: {str(e)}")
        response.status_code = status.HTTP_400_BAD_REQUEST
        return AWSInfraGenerateDataChoiceResponse(
            result=False, message=f"Error generating data choice.: {str(e)}"
        )


@api.post("/awsinfra/save-plan")
async def api_awsinfra_save_plan(
    request: AWSInfraSavePlanRequest, response: Response
) -> DefaultResponse:
    canarydrop = get_canarydrop_and_authenticate(
        request.canarytoken, request.auth_token
    )
    try:
        aws_infra.update_state(canarydrop, AWSInfraState.PLAN)
<<<<<<< HEAD
        aws_infra.setup_new_plan(canarydrop, request.plan)
=======
        aws_infra.setup_new_plan(canarydrop, request.plan["assets"])
>>>>>>> 6f393728
        aws_infra.mark_succeeded(canarydrop)
        queries.save_canarydrop(canarydrop)

    except AWSInfraOperationNotAllowed as e:
        response.status_code = status.HTTP_400_BAD_REQUEST
        return DefaultResponse(result=False, message=str(e))

    return DefaultResponse(result=True, message="")


@api.post(
    "/awsinfra/setup-ingestion", dependencies=[Depends(validate_exclusive_handle)]
)
async def api_awsinfra_setup_ingestion(
    request: Union[AWSInfraTriggerOperationRequest, AWSInfraHandleRequest],
    response: Response,
) -> Union[AWSInfraSetupIngestionReceivedResponse, AWSInfraHandleResponse]:
    if isinstance(request, AWSInfraTriggerOperationRequest):
        canarydrop = get_canarydrop_and_authenticate(
            request.canarytoken, request.auth_token
        )
        try:
            aws_infra.update_state(canarydrop, AWSInfraState.SETUP_INGESTION)
        except AWSInfraOperationNotAllowed as e:
            raise HTTPException(
                status_code=400,
                detail=str(e),
            )
        handle_id = aws_infra.start_operation(
            AWSInfraOperationType.SETUP_INGESTION, canarydrop
        )
        return AWSInfraHandleResponse(handle=handle_id)
    handle_response = await aws_infra.get_handle_response(
        request.handle, AWSInfraOperationType.SETUP_INGESTION
    )
    try:
        canarydrop = aws_infra.get_canarydrop_from_handle(request.handle)
    except NoCanarydropFound:
        response.status_code = status.HTTP_404_NOT_FOUND
        return handle_response
    if handle_response.message != "":

        response.status_code = status.HTTP_400_BAD_REQUEST
        log.error(
            f"Error in setup-ingestion for {canarydrop.canarytoken.value()}: {handle_response.error} - {handle_response.message}",
        )
        handle_response.error = ""  # Don't show error type in the response
        aws_infra.mark_failed(
            canarydrop
        )  # mark fail for in case this is coming from a successful setup-ingestion
    else:
        aws_infra.mark_succeeded(canarydrop)
        aws_infra.mark_ingesting(canarydrop)
    queries.save_canarydrop(canarydrop)
    return handle_response


@api.post("/awsinfra/teardown", dependencies=[Depends(validate_exclusive_handle)])
async def api_awsinfra_teardown(
    request: Union[AWSInfraTriggerOperationRequest, AWSInfraHandleRequest],
    response: Response,
) -> Union[AWSInfraTeardownReceivedResponse, AWSInfraHandleResponse]:
    if isinstance(request, AWSInfraTriggerOperationRequest):
        canarydrop = get_canarydrop_and_authenticate(
            request.canarytoken, request.auth_token
        )
        handle_id = aws_infra.start_operation(
            AWSInfraOperationType.TEARDOWN, canarydrop
        )
        return AWSInfraHandleResponse(handle=handle_id)

    handle_response = await aws_infra.get_handle_response(
        request.handle, AWSInfraOperationType.TEARDOWN
    )
    try:
        canarydrop = aws_infra.get_canarydrop_from_handle(request.handle)
    except NoCanarydropFound:
        response.status_code = status.HTTP_404_NOT_FOUND
        return handle_response
    if handle_response.message != "":

        response.status_code = status.HTTP_400_BAD_REQUEST
        log.error(
            f"Error in teardown for {canarydrop.canarytoken.value()}: {handle_response.error} - {handle_response.message}",
        )
        handle_response.error = ""  # Don't show error type in the response
    return handle_response


@api.post("/awsinfra/management-response", dependencies=[Depends(authorize_aws_infra)])
async def api_awsinfra_management_response(
    authorization: Annotated[str, Header()],
    request: AWSInfraManagementResponseRequest = Depends(validate_handle),
) -> JSONResponse:
    aws_infra.add_handle_response(request.handle, request.result)
    return JSONResponse({"message": "Success"})


@singledispatch
def create_download_response(download_request_details, canarydrop: Canarydrop):
    """"""
    raise NotImplementedError(
        f"DownloadRequest {download_request_details} not supported."
    )


@create_download_response.register
def _(
    download_request_details: DownloadCMDRequest, canarydrop: Canarydrop
) -> DownloadCMDResponse:
    """"""
    return DownloadCMDResponse(
        token=download_request_details.token,
        auth=download_request_details.auth,
        content=msreg.make_canary_msreg(
            token_hostname=canarydrop.get_hostname(),
            process_name=canarydrop.cmd_process,
        ),
        filename=f"{canarydrop.canarytoken.value()}.reg",
    )


@create_download_response.register
def _(
    download_request_details: DownloadWindowsFakeFSRequest, canarydrop: Canarydrop
) -> DownloadWindowsFakeFSResponse:
    """"""
    return DownloadWindowsFakeFSResponse(
        token=download_request_details.token,
        auth=download_request_details.auth,
        content=windows_fake_fs.make_windows_fake_fs(
            token_hostname=canarydrop.get_hostname(),
            root_dir=canarydrop.windows_fake_fs_root,
            fake_file_structure=canarydrop.windows_fake_fs_file_structure,
        ),
        filename=f"{canarydrop.canarytoken.value()}.ps1",
    )


@create_download_response.register
def _(
    download_request_details: DownloadCCRequest, canarydrop: Canarydrop
) -> DownloadCCResponse:
    """"""
    return DownloadCCResponse(
        token=download_request_details.token,
        auth=download_request_details.auth,
        content=canarydrop.cc_rendered_csv,
        filename=f"{canarydrop.canarytoken.value()}.csv",
    )


@create_download_response.register
def _(
    download_request_details: DownloadCSSClonedWebRequest, canarydrop: Canarydrop
) -> DownloadCSSClonedWebResponse:
    """"""
    return DownloadCSSClonedWebResponse(
        token=download_request_details.token,
        auth=download_request_details.auth,
        content=canarydrop.get_cloned_site_css(frontend_settings.CLOUDFRONT_URL),
        filename=f"{canarydrop.canarytoken.value()}.css",
    )


@create_download_response.register
def _(
    download_request_details: DownloadMSWordRequest, canarydrop: Canarydrop
) -> Response:

    return DownloadMSWordResponse(
        token=download_request_details.token,
        auth=download_request_details.auth,
        content=make_canary_msword(
            canarydrop.generated_url,
            template=Path(frontend_settings.TEMPLATES_PATH) / "template.docx",
        ),
        filename=f"{canarydrop.canarytoken.value()}.docx",
    )


@create_download_response.register
def _(download_request_details: DownloadZipRequest, canarydrop: Canarydrop) -> Response:
    hostname = f"{canarydrop.canarytoken.value()}.{frontend_settings.DOMAINS[0]}"
    windows_dir_content = make_canary_zip(hostname)

    return DownloadZipResponse(
        token=download_request_details.token,
        auth=download_request_details.auth,
        content=windows_dir_content,
        filename=f"{canarydrop.canarytoken.value()}.zip",
    )


@create_download_response.register
def _(
    download_request_details: DownloadMSExcelRequest, canarydrop: Canarydrop
) -> Response:

    return DownloadMSExcelResponse(
        token=download_request_details.token,
        auth=download_request_details.auth,
        content=make_canary_msexcel(
            canarydrop.generated_url,
            template=Path(frontend_settings.TEMPLATES_PATH) / "template.xlsx",
        ),
        filename=f"{canarydrop.canarytoken.value()}.xlsx",
    )


@create_download_response.register
def _(download_request_details: DownloadPDFRequest, canarydrop: Canarydrop) -> Response:

    return DownloadPDFResponse(
        token=download_request_details.token,
        auth=download_request_details.auth,
        content=make_canary_pdf(
            hostname=canarydrop.get_hostname(nxdomain=True).encode(),
            template=Path(frontend_settings.TEMPLATES_PATH) / "template.pdf",
        ),
        filename=f"{canarydrop.canarytoken.value()}.pdf",
    )


@create_download_response.register
def _(
    download_request_details: DownloadIncidentListJsonRequest, canarydrop: Canarydrop
) -> Response:

    json_content = canarydrop.triggered_details.json()

    return DownloadIncidentListJsonResponse(
        token=download_request_details.token,
        auth=download_request_details.auth,
        content=json_content,
        filename=f"{canarydrop.canarytoken.value()}.json",
    )


@create_download_response.register
def _(
    download_request_details: DownloadMySQLRequest, canarydrop: Canarydrop
) -> Response:

    return DownloadMySQLResponse(
        token=download_request_details.token,
        auth=download_request_details.auth,
        content=make_canary_mysql_dump(
            mysql_usage=Canarydrop.generate_mysql_usage(
                token=canarydrop.canarytoken.value(),
                domain=frontend_settings.DOMAINS[0],
                port=switchboard_settings.CHANNEL_MYSQL_PORT,
                encoded=download_request_details.encoded,
            ),
            template=Path(frontend_settings.TEMPLATES_PATH) / "mysql_tables.zip",
        ),
        filename=f"{canarydrop.canarytoken.value()}_mysql_dump.sql.gz",
    )


@create_download_response.register
def _(
    download_request_details: DownloadIncidentListCSVRequest, canarydrop: Canarydrop
) -> Response:

    csv_content = canarydrop.get_csv_incident_list()

    return DownloadIncidentListCSVResponse(
        token=download_request_details.token,
        auth=download_request_details.auth,
        content=csv_content,
        filename=f"{canarydrop.canarytoken.value()}.csv",
    )


@create_download_response.register
def _(
    download_request_details: DownloadAWSKeysRequest, canarydrop: Canarydrop
) -> Response:
    return DownloadAWSKeysResponse(
        token=download_request_details.token,
        auth=download_request_details.auth,
        content=textwrap.dedent(
            f"""
            [default]
            aws_access_key={canarydrop.aws_access_key_id}
            aws_secret_access_key={canarydrop.aws_secret_access_key}
            region={canarydrop.aws_region}
            output={canarydrop.aws_output}
            """
        ).strip(),
        filename="credentials",
        region=canarydrop.aws_region,
        aws_access_key_id=canarydrop.aws_access_key_id,
        aws_secret_access_key=canarydrop.aws_secret_access_key,
        output=canarydrop.aws_output,
    )


@create_download_response.register
def _(
    download_request_details: DownloadAzureIDConfigRequest, canarydrop: Canarydrop
) -> Response:
    return DownloadAzureIDConfigResponse(
        token=download_request_details.token,
        auth=download_request_details.auth,
        content=textwrap.dedent(
            f"""
            {{
              "appId": "{canarydrop.app_id}",
              "displayName": "azure-cli-{canarydrop.cert_name}",
              "fileWithCertAndPrivateKey": "{canarydrop.cert_file_name}",
              "password": null,
              "tenant": "{canarydrop.tenant_id}"
            }}
            """
        ).strip(),
        filename=canarydrop.cert_file_name.replace(".pem", ".json")
        if canarydrop.cert_file_name.endswith(".pem")
        else canarydrop.cert_file_name,
    )


@create_download_response.register
def _(
    download_request_details: DownloadAzureIDCertRequest, canarydrop: Canarydrop
) -> Response:
    return DownloadAzureIDCertResponse(
        token=download_request_details.token,
        auth=download_request_details.auth,
        content=canarydrop.cert,
        filename=canarydrop.cert_file_name,
    )


@create_download_response.register
def _(
    download_request_details: DownloadKubeconfigRequest, canarydrop: Canarydrop
) -> Response:
    return DownloadKubeconfigResponse(
        token=download_request_details.token,
        auth=download_request_details.auth,
        content=b64decode(canarydrop.kubeconfig),
        filename="kubeconfig",
    )


@create_download_response.register
def _(
    download_request_details: DownloadSlackAPIRequest, canarydrop: Canarydrop
) -> Response:
    return DownloadSlackAPIResponse(
        token=download_request_details.token,
        auth=download_request_details.auth,
        filename="slack_creds",
    )


@create_download_response.register
def _(
    download_request_details: DownloadQRCodeRequest, canarydrop: Canarydrop
) -> Response:
    return DownloadQRCodeResponse(
        token=download_request_details.token,
        auth=download_request_details.auth,
        content=segno.make(canarydrop.generated_url).png_data_uri(scale=5),
        filename=f"{canarydrop.canarytoken.value()}.png",
    )


@create_download_response.register
def _(
    download_request_details: DownloadCreditCardV2Request, canarydrop: Canarydrop
) -> Response:
    return DownloadCreditCardV2Response(
        token=download_request_details.token,
        auth=download_request_details.auth,
        content=textwrap.dedent(
            f"""
            Card Name: {canarydrop.cc_v2_name_on_card}
            Card Number: {canarydrop.cc_v2_card_number}
            Expires: {canarydrop.cc_v2_expiry_month}/{canarydrop.cc_v2_expiry_year}
            CVV: {canarydrop.cc_v2_cvv}
            """
        ).strip(),
        filename="credit_card",
    )


@singledispatch
def create_response(token_request_details, canarydrop: Canarydrop):
    """"""
    raise NotImplementedError("")


@create_response.register
def _(
    token_request_details: DNSTokenRequest, canarydrop: Canarydrop
) -> DNSTokenResponse:
    return DNSTokenResponse(
        email=canarydrop.alert_email_recipient or "",
        webhook_url=canarydrop.alert_webhook_url
        if canarydrop.alert_webhook_url
        else "",
        token=canarydrop.canarytoken.value(),
        token_url=canarydrop.generated_url,
        auth_token=canarydrop.auth,
        hostname=canarydrop.generated_hostname,
        url_components=list(canarydrop.get_url_components()),
    )


@create_response.register
def _(
    token_request_details: Log4ShellTokenRequest, canarydrop: Canarydrop
) -> Log4ShellTokenResponse:

    return Log4ShellTokenResponse(
        email=canarydrop.alert_email_recipient or "",
        webhook_url=canarydrop.alert_webhook_url
        if canarydrop.alert_webhook_url
        else "",
        token=canarydrop.canarytoken.value(),
        token_url=canarydrop.generated_url,
        auth_token=canarydrop.auth,
        hostname=canarydrop.generated_hostname,
        token_usage=canarydrop.canarytoken.value(),
        url_components=list(canarydrop.get_url_components()),
        # src_data=canarydrop["src_data"],
    )


@create_response.register
def _(
    token_request_details: WindowsDirectoryTokenRequest, canarydrop: Canarydrop
) -> WindowsDirectoryTokenResponse:

    return WindowsDirectoryTokenResponse(
        email=canarydrop.alert_email_recipient or "",
        webhook_url=canarydrop.alert_webhook_url or "",
        token=canarydrop.canarytoken.value(),
        token_url=canarydrop.generated_url,
        auth_token=canarydrop.auth,
        hostname=canarydrop.generated_hostname,
        token_usage=canarydrop.canarytoken.value(),
        url_components=list(canarydrop.get_url_components()),
        # src_data=canarydrop["src_data"],
    )


@create_response.register
def _(
    token_request_details: ClonedWebTokenRequest, canarydrop: Canarydrop
) -> ClonedWebTokenResponse:

    return ClonedWebTokenResponse(
        email=canarydrop.alert_email_recipient or "",
        webhook_url=canarydrop.alert_webhook_url or "",
        token=canarydrop.canarytoken.value(),
        token_url=canarydrop.generated_url,
        auth_token=canarydrop.auth,
        hostname=canarydrop.generated_hostname,
        token_usage=canarydrop.canarytoken.value(),
        url_components=list(canarydrop.get_url_components()),
        clonedsite_js=canarydrop.get_cloned_site_javascript(
            switchboard_settings.FORCE_HTTPS
        ),
    )


@create_response.register
def _(
    token_request_details: CSSClonedWebTokenRequest, canarydrop: Canarydrop
) -> CSSClonedWebTokenResponse:

    return CSSClonedWebTokenResponse(
        email=canarydrop.alert_email_recipient or "",
        webhook_url=canarydrop.alert_webhook_url or "",
        token=canarydrop.canarytoken.value(),
        token_url=canarydrop.generated_url,
        auth_token=canarydrop.auth,
        hostname=canarydrop.generated_hostname,
        token_usage=canarydrop.canarytoken.value(),
        url_components=list(canarydrop.get_url_components()),
        css=canarydrop.get_cloned_site_css(frontend_settings.CLOUDFRONT_URL),
        client_id=frontend_settings.AZUREAPP_ID,
    )


@create_response.register
def _(
    token_request_details: FastRedirectTokenRequest, canarydrop: Canarydrop
) -> FastRedirectTokenResponse:

    return FastRedirectTokenResponse(
        email=canarydrop.alert_email_recipient or "",
        webhook_url=canarydrop.alert_webhook_url or "",
        token=canarydrop.canarytoken.value(),
        token_url=canarydrop.generated_url,
        auth_token=canarydrop.auth,
        hostname=canarydrop.generated_hostname,
        token_usage=canarydrop.canarytoken.value(),
        url_components=list(canarydrop.get_url_components()),
    )


@create_response.register
def _(
    token_request_details: SlowRedirectTokenRequest, canarydrop: Canarydrop
) -> SlowRedirectTokenResponse:

    return SlowRedirectTokenResponse(
        email=canarydrop.alert_email_recipient or "",
        webhook_url=canarydrop.alert_webhook_url or "",
        token=canarydrop.canarytoken.value(),
        token_url=canarydrop.generated_url,
        auth_token=canarydrop.auth,
        hostname=canarydrop.generated_hostname,
        token_usage=canarydrop.canarytoken.value(),
        url_components=list(canarydrop.get_url_components()),
    )


@create_response.register
def _(
    token_request_details: WebBugTokenRequest, canarydrop: Canarydrop
) -> WebBugTokenResponse:
    # TODO: add browser_scanner_enabled to WebBugTokenRequest
    # canarydrop.browser_scanner_enabled = True

    return WebBugTokenResponse(
        email=canarydrop.alert_email_recipient or "",
        webhook_url=canarydrop.alert_webhook_url
        if canarydrop.alert_webhook_url
        else "",
        token=canarydrop.canarytoken.value(),
        token_url=canarydrop.generated_url,
        auth_token=canarydrop.auth,
        hostname=canarydrop.generated_hostname,
        url_components=list(canarydrop.get_url_components()),
    )


@create_response.register
def _(
    token_request_details: PWATokenRequest, canarydrop: Canarydrop
) -> PWATokenResponse:
    canarydrop.pwa_icon = token_request_details.icon
    if token_request_details.app_name:
        canarydrop.pwa_app_name = token_request_details.app_name
    else:
        canarydrop.pwa_app_name = PWA_APP_TITLES[token_request_details.icon]
    save_canarydrop(canarydrop)

    return PWATokenResponse(
        email=canarydrop.alert_email_recipient or "",
        webhook_url=canarydrop.alert_webhook_url
        if canarydrop.alert_webhook_url
        else "",
        token=canarydrop.canarytoken.value(),
        token_url=canarydrop.generated_url,
        auth_token=canarydrop.auth,
        hostname=canarydrop.generated_hostname,
        url_components=list(canarydrop.get_url_components()),
        pwa_icon=canarydrop.pwa_icon.value,
        pwa_app_name=canarydrop.pwa_app_name,
    )


@create_response.register
def _(
    token_request_details: WireguardTokenRequest, canarydrop: Canarydrop
) -> WireguardTokenResponse:
    public_ip = frontend_settings.PUBLIC_IP
    wg_private_key_seed = switchboard_settings.WG_PRIVATE_KEY_SEED
    wg_private_key_n = switchboard_settings.WG_PRIVATE_KEY_N
    wg_conf = wg.clientConfig(
        canarydrop.wg_key, public_ip, wg_private_key_seed, wg_private_key_n
    )
    qr_code = segno.make(wg_conf).png_data_uri(scale=2)
    return WireguardTokenResponse(
        email=canarydrop.alert_email_recipient or "",
        webhook_url=canarydrop.alert_webhook_url
        if canarydrop.alert_webhook_url
        else "",
        token=canarydrop.canarytoken.value(),
        token_url=canarydrop.generated_url,
        auth_token=canarydrop.auth,
        hostname=canarydrop.generated_hostname,
        url_components=list(canarydrop.get_url_components()),
        # additional information for Wireguard token response
        wg_conf=wg_conf,
        qr_code=qr_code,
    )


@create_response.register
def _(token_request_details: SQLServerTokenRequest, canarydrop: Canarydrop):

    return SQLServerTokenResponse(
        email=canarydrop.alert_email_recipient or "",
        webhook_url=canarydrop.alert_webhook_url
        if canarydrop.alert_webhook_url
        else "",
        token=canarydrop.canarytoken.value(),
        token_url=canarydrop.generated_url,
        auth_token=canarydrop.auth,
        hostname=canarydrop.generated_hostname,
        url_components=list(canarydrop.get_url_components()),
        sql_server_sql_action=canarydrop.sql_server_sql_action,
        sql_server_table_name=canarydrop.sql_server_table_name,
        sql_server_view_name=canarydrop.sql_server_view_name,
        sql_server_function_name=canarydrop.sql_server_function_name,
        sql_server_trigger_name=canarydrop.sql_server_trigger_name,
    )


@create_response.register
def _create_aws_key_token_response(
    token_request_details: AWSKeyTokenRequest,
    canarydrop: Canarydrop,
    settings: Optional[FrontendSettings] = None,
) -> AWSKeyTokenResponse:

    if settings is None:
        settings = frontend_settings

    if settings.AWSID_URL is None:
        return JSONResponse(
            {
                "message": "This Canarytokens instance does not have AWS ID tokens enabled."
            },
            status_code=500,
        )

    try:
        key = get_aws_key(
            token=canarydrop.canarytoken,
            server=get_all_canary_domains()[0],
            aws_url=settings.AWSID_URL,
            aws_access_key_id=settings.TESTING_AWS_ACCESS_KEY_ID,
            aws_secret_access_key=settings.TESTING_AWS_SECRET_ACCESS_KEY,
        )
    except Exception as e:
        capture_exception(error=e, context=("get_aws_key", None))
        # We can fail by getting 404 from AWSID_URL or failing validation
        return JSONResponse(
            {"message": "Failed to generate AWS Keys. We looking into it."},
            status_code=400,
        )

    canarydrop.aws_access_key_id = key["access_key_id"]
    canarydrop.aws_secret_access_key = key["secret_access_key"]
    canarydrop.aws_region = key["region"]
    canarydrop.aws_output = key["output"]
    if aws_account_id := key.get("aws_account_id", False):
        canarydrop.aws_account_id = aws_account_id
    canarydrop.generated_url = f"{canary_http_channel}/{canarydrop.canarytoken.value()}"
    save_canarydrop(canarydrop)

    return AWSKeyTokenResponse(
        email=canarydrop.alert_email_recipient or "",
        webhook_url=canarydrop.alert_webhook_url
        if canarydrop.alert_webhook_url
        else "",
        token=canarydrop.canarytoken.value(),
        token_url=canarydrop.generated_url,
        auth_token=canarydrop.auth,
        hostname=canarydrop.generated_hostname,
        url_components=list(canarydrop.get_url_components()),
        # additional information for AWS token response
        aws_access_key_id=canarydrop.aws_access_key_id,
        aws_secret_access_key=canarydrop.aws_secret_access_key,
        region=canarydrop.aws_region,
        output=canarydrop.aws_output,
    )


@create_response.register
def _create_azure_id_token_response(
    token_request_details: AzureIDTokenRequest,
    canarydrop: Canarydrop,
    settings: Optional[FrontendSettings] = None,
) -> AzureIDTokenResponse:
    if settings is None:
        settings = frontend_settings

    if settings.AZURE_ID_TOKEN_URL is None:
        return JSONResponse(
            {
                "message": "This Canarytokens instance does not have Azure ID tokens enabled."
            },
            status_code=400,
        )

    try:
        key = get_azure_id(
            token=canarydrop.canarytoken,
            server=get_all_canary_domains()[0],
            cert_file_name=token_request_details.azure_id_cert_file_name,
            azure_url=HttpUrl(
                f"{settings.AZURE_ID_TOKEN_URL}?code={settings.AZURE_ID_TOKEN_AUTH}",
                scheme=settings.AZURE_ID_TOKEN_URL.scheme,
            ),
        )
    except Exception as e:
        capture_exception(error=e, context=("get_azure_id", None))
        # We can fail by getting 404 from AZURE_ID_URL or failing validation
        return response_error(
            4, message="Failed to generate Azure IDs. We looking into it."
        )

    canarydrop.cert_file_name = key["cert_file_name"]
    canarydrop.app_id = key["app_id"]
    canarydrop.cert = key["cert"]
    canarydrop.tenant_id = key["tenant_id"]
    canarydrop.cert_name = key["cert_name"]
    canarydrop.generated_url = f"{canary_http_channel}/{canarydrop.canarytoken.value()}"
    save_canarydrop(canarydrop)
    return AzureIDTokenResponse(
        email=canarydrop.alert_email_recipient or "",
        webhook_url=canarydrop.alert_webhook_url or "",
        token=canarydrop.canarytoken.value(),
        token_url=canarydrop.generated_url,
        auth_token=canarydrop.auth,
        hostname=canarydrop.generated_hostname,
        url_components=list(canarydrop.get_url_components()),
        # additional information for Azure token response
        cert_file_name=canarydrop.cert_file_name,
        app_id=canarydrop.app_id,
        cert=canarydrop.cert,
        tenant_id=canarydrop.tenant_id,
        cert_name=canarydrop.cert_name,
    )


@create_response.register
def _create_webdav_token_response(
    token_request_details: WebDavTokenRequest,
    canarydrop: Canarydrop,
    settings: Optional[FrontendSettings] = None,
) -> WebDavTokenResponse:

    if settings is None:
        settings = frontend_settings

    if not (
        settings.WEBDAV_SERVER
        and settings.CLOUDFLARE_ACCOUNT_ID
        and settings.CLOUDFLARE_API_TOKEN
        and settings.CLOUDFLARE_NAMESPACE
    ):
        return JSONResponse(
            {
                "error_message": "This Canarytokens instance does not have the Network Folder Canarytoken enabled."
            },
            status_code=400,
        )
    canarydrop.webdav_fs_type = FsType(token_request_details.webdav_fs_type)
    canarydrop.webdav_server = settings.WEBDAV_SERVER
    queries.save_canarydrop(canarydrop=canarydrop)
    canarydrop.webdav_password = generate_webdav_password(
        canarydrop.canarytoken.value()
    )
    queries.save_canarydrop(canarydrop=canarydrop)
    insert_webdav_token(
        canarydrop.webdav_password,
        canarydrop.get_url([canary_http_channel]),
        canarydrop.webdav_fs_type,
    )
    return WebDavTokenResponse(
        email=canarydrop.alert_email_recipient or "",
        webhook_url=canarydrop.alert_webhook_url
        if canarydrop.alert_webhook_url
        else "",
        token=canarydrop.canarytoken.value(),
        token_url=canarydrop.get_url([canary_http_channel]),
        auth_token=canarydrop.auth,
        hostname=canarydrop.get_hostname(),
        url_components=list(canarydrop.get_url_components()),
        webdav_password=canarydrop.webdav_password,
        webdav_server=canarydrop.webdav_server,
        webdav_fs_type=canarydrop.webdav_fs_type,
    )


@create_response.register
def _(
    token_request_details: CMDTokenRequest, canarydrop: Canarydrop
) -> CMDTokenResponse:
    canarydrop.cmd_process = token_request_details.cmd_process
    queries.save_canarydrop(canarydrop=canarydrop)
    return CMDTokenResponse(
        email=canarydrop.alert_email_recipient or "",
        webhook_url=canarydrop.alert_webhook_url
        if canarydrop.alert_webhook_url
        else "",
        token=canarydrop.canarytoken.value(),
        token_url=canarydrop.get_url([canary_http_channel]),
        auth_token=canarydrop.auth,
        hostname=canarydrop.get_hostname(),
        url_components=list(canarydrop.get_url_components()),
        reg_file=msreg.make_canary_msreg(
            token_hostname=canarydrop.get_hostname(),
            process_name=canarydrop.cmd_process,
        ),
    )


@create_response.register
def _(
    token_request_details: WindowsFakeFSTokenRequest, canarydrop: Canarydrop
) -> WindowsFakeFSTokenResponse:
    canarydrop.windows_fake_fs_root = token_request_details.windows_fake_fs_root
    canarydrop.windows_fake_fs_file_structure = (
        token_request_details.windows_fake_fs_file_structure
    )
    queries.save_canarydrop(canarydrop=canarydrop)

    return WindowsFakeFSTokenResponse(
        email=canarydrop.alert_email_recipient or "",
        webhook_url=canarydrop.alert_webhook_url or "",
        token=canarydrop.canarytoken.value(),
        token_url=canarydrop.get_url([canary_http_channel]),
        auth_token=canarydrop.auth,
        hostname=canarydrop.get_hostname(),
        url_components=list(canarydrop.get_url_components()),
        powershell_file=windows_fake_fs.make_windows_fake_fs(
            token_hostname=canarydrop.get_hostname(),
            root_dir=canarydrop.windows_fake_fs_root,
            fake_file_structure=canarydrop.windows_fake_fs_file_structure,
        ),
    )


@create_response.register
def _(token_request_details: CCTokenRequest, canarydrop: Canarydrop) -> CCTokenResponse:
    eapi = extendtoken.ExtendAPI(
        email=frontend_settings.EXTEND_EMAIL,
        password=frontend_settings.EXTEND_PASSWORD.get_secret_value(),
        card_name=frontend_settings.EXTEND_CARD_NAME,
    )
    try:
        cc = eapi.create_credit_card(token_url=canarydrop.generated_url)
    except extendtoken.ExtendAPIRateLimitException:
        return response_error(
            4, "Credit Card Rate-Limiting currently in place. Please try again later."
        )

    if not cc or not cc.number:
        return response_error(
            4, "Failed to generate credit card. Please contact support@thinkst.com."
        )
    canarydrop.cc_kind = cc.kind
    canarydrop.cc_number = cc.number
    canarydrop.cc_cvc = cc.cvc
    canarydrop.cc_expiration = cc.expiration
    canarydrop.cc_name = cc.name
    canarydrop.cc_billing_zip = cc.billing_zip
    canarydrop.cc_rendered_html = cc.render_html()
    canarydrop.cc_rendered_csv = cc.to_csv()
    queries.save_canarydrop(canarydrop=canarydrop)

    return CCTokenResponse(
        email=canarydrop.alert_email_recipient or "",
        webhook_url=canarydrop.alert_webhook_url
        if canarydrop.alert_webhook_url
        else "",
        token=canarydrop.canarytoken.value(),
        token_url=canarydrop.get_url([canary_http_channel]),
        auth_token=canarydrop.auth,
        hostname=canarydrop.get_hostname(),
        url_components=list(canarydrop.get_url_components()),
        kind=canarydrop.cc_kind,
        number=canarydrop.cc_number,
        cvc=canarydrop.cc_cvc,
        expiration=canarydrop.cc_expiration,
        name=canarydrop.cc_name,
        billing_zip=canarydrop.cc_billing_zip,
        rendered_html=canarydrop.cc_rendered_html,
    )


@create_response.register
def _(token_request_details: PDFTokenRequest, canarydrop: Canarydrop):
    return PDFTokenResponse(
        email=canarydrop.alert_email_recipient or "",
        webhook_url=canarydrop.alert_webhook_url
        if canarydrop.alert_webhook_url
        else "",
        token=canarydrop.canarytoken.value(),
        token_url=canarydrop.get_url([canary_http_channel]),
        auth_token=canarydrop.auth,
        hostname=canarydrop.get_hostname(nxdomain=True),
        url_components=list(canarydrop.get_url_components()),
    )


@create_response.register
def _(
    token_request_details: CustomBinaryTokenRequest, canarydrop: Canarydrop
) -> CustomBinaryTokenResponse:
    """Handles the creation storing of a `CustomBinary` token.

    Args:
        token_request_details (CustomBinaryTokenRequest): Request details to make token.
        canarydrop (Canarydrop): Drop to associate with token and store relevant info.

    Raises:
        HTTPException: 400 if file is too large. See MAX_UPLOAD_SIZE in settings.
        HTTPException: 400 if file is not a .exe or .dll extension.

    Returns:
        CustomBinaryTokenResponse: response with tokened file.
    """

    file_name = token_request_details.signed_exe.filename
    token_request_details.signed_exe.file.seek(0)
    filebody = token_request_details.signed_exe.file.read()

    if not file_name.lower().endswith(("exe", "dll")):
        raise HTTPException(
            status_code=400, detail="Uploaded authenticode file must be an exe or dll"
        )

    if len(filebody) > frontend_settings.MAX_UPLOAD_SIZE:
        raise HTTPException(
            status_code=400,
            detail="File too large. File size must be < {size} MB. {size_given} MB given.".format(
                size=frontend_settings.MAX_UPLOAD_SIZE / (1024 * 1024),
                size_given=len(filebody) / (1024 * 1024),
            ),
        )
    signed_contents = make_canary_authenticode_binary(
        nxdomain_token_url=canarydrop.get_hostname(nxdomain=True, as_url=True),
        filebody=filebody,
    )
    encoded_signed_contents = "data:octet/stream;base64,{base64_file}".format(
        base64_file=base64.b64encode(signed_contents).decode()
    )
    save_canarydrop(canarydrop)
    return CustomBinaryTokenResponse(
        email=canarydrop.alert_email_recipient or "",
        webhook_url=canarydrop.alert_webhook_url
        if canarydrop.alert_webhook_url
        else "",
        token=canarydrop.canarytoken.value(),
        token_url=canarydrop.generated_url,
        auth_token=canarydrop.auth,
        hostname=canarydrop.get_hostname(nxdomain=True),
        url_components=list(canarydrop.get_url_components()),
        # additional information for CustomBinary token response
        file_name=file_name,
        file_contents=encoded_signed_contents,
    )


@create_response.register
def _(
    token_request_details: CustomImageTokenRequest, canarydrop: Canarydrop
) -> CustomImageTokenResponse:
    """Creates a response for Custom Image Token. This saves the

    Args:
        token_request_details (CustomImageTokenRequest): Request details.
        canarydrop (Canarydrop): canarydrop that will hold this tokens state.

    Raises:
        HTTPException: status 400 if Image Upload is not supported.
        HTTPException: status 400 if file is not .png, .gif, .jpg
        HTTPException: status 400 if file is too large. See MAX_UPLOAD_SIZE
        HTTPException: status 400 if failed to save file.

    Returns:
        CustomImageTokenResponse: Custom image response.
    """
    # ensure there is an upload folder
    if not frontend_settings.WEB_IMAGE_UPLOAD_PATH:
        raise HTTPException(status_code=400, detail="Image upload not supported")

    # extract uploaded file contents
    filename = token_request_details.web_image.filename

    # check file extension
    if not filename.lower().endswith((".png", ".gif", ".jpg")):
        raise HTTPException(
            status_code=400, detail="Uploaded image must be a PNG, GIF or JPG"
        )

    # extract file bytes and check file size
    token_request_details.web_image.file.seek(0)
    filebody = token_request_details.web_image.file.read()
    if len(filebody) > frontend_settings.MAX_UPLOAD_SIZE:
        max_size = str(frontend_settings.MAX_UPLOAD_SIZE / (1024 * 1024))
        raise HTTPException(
            status_code=400,
            detail=f"File too large. File size must be < {max_size} MB.",
        )
    # create a random local filename
    random_name = hashlib.md5(os.urandom(32)).hexdigest()
    filepath = "{pathjoin}.{extension}".format(
        pathjoin=os.path.join(
            frontend_settings.WEB_IMAGE_UPLOAD_PATH, random_name[:2], random_name[2:]
        ),
        extension=filename.lower()[-3:],
    )

    # create local file
    if not os.path.exists(os.path.dirname(filepath)):
        try:
            os.makedirs(os.path.dirname(filepath))
        except OSError as exc:  # Guard against race condition
            if exc.errno != errno.EEXIST:
                raise HTTPException(
                    status_code=400,
                    detail="Something went wrong when creating Custom Image Token ",
                )

    # write to local file
    with open(filepath, "wb") as fp:
        fp.write(filebody)
    # save to canarydrop
    canarydrop.browser_scanner_enabled = False
    canarydrop.web_image_enabled = True
    canarydrop.web_image_path = filepath

    save_canarydrop(canarydrop)
    # add_random_hit_to_drop_for_testing(canarydrop)
    return CustomImageTokenResponse(
        email=canarydrop.alert_email_recipient or "",
        webhook_url=canarydrop.alert_webhook_url
        if canarydrop.alert_webhook_url
        else "",
        token=canarydrop.canarytoken.value(),
        token_url=canarydrop.generated_url,
        auth_token=canarydrop.auth,
        hostname=canarydrop.generated_hostname,
        url_components=list(canarydrop.get_url_components()),
    )


@create_response.register
def _(token_request_details: SvnTokenRequest, canarydrop: Canarydrop):

    return SvnTokenResponse(
        email=canarydrop.alert_email_recipient or "",
        webhook_url=canarydrop.alert_webhook_url
        if canarydrop.alert_webhook_url
        else "",
        token=canarydrop.canarytoken.value(),
        token_url=canarydrop.generated_url,
        auth_token=canarydrop.auth,
        hostname=canarydrop.generated_hostname,
        url_components=list(canarydrop.get_url_components()),
    )


@create_response.register
def _(token_request_details: MsWordDocumentTokenRequest, canarydrop: Canarydrop):

    return MsWordDocumentTokenResponse(
        email=canarydrop.alert_email_recipient or "",
        webhook_url=canarydrop.alert_webhook_url
        if canarydrop.alert_webhook_url
        else "",
        token=canarydrop.canarytoken.value(),
        token_url=canarydrop.generated_url,
        auth_token=canarydrop.auth,
        hostname=canarydrop.generated_hostname,
        url_components=list(canarydrop.get_url_components()),
    )


@create_response.register
def _(token_request_details: MsExcelDocumentTokenRequest, canarydrop: Canarydrop):

    return MsExcelDocumentTokenResponse(
        email=canarydrop.alert_email_recipient or "",
        webhook_url=canarydrop.alert_webhook_url
        if canarydrop.alert_webhook_url
        else "",
        token=canarydrop.canarytoken.value(),
        token_url=canarydrop.generated_url,
        auth_token=canarydrop.auth,
        hostname=canarydrop.generated_hostname,
        url_components=list(canarydrop.get_url_components()),
    )


@create_response.register
def _(token_request_details: QRCodeTokenRequest, canarydrop: Canarydrop):
    return QRCodeTokenResponse(
        email=canarydrop.alert_email_recipient or "",
        webhook_url=canarydrop.alert_webhook_url
        if canarydrop.alert_webhook_url
        else "",
        token=canarydrop.canarytoken.value(),
        token_url=canarydrop.generated_url,
        auth_token=canarydrop.auth,
        hostname=canarydrop.generated_hostname,
        url_components=list(canarydrop.get_url_components()),
        # additional information for QRCode token response
        qrcode_png=segno.make(canarydrop.generated_url).png_data_uri(scale=5),
    )


@create_response.register
def _(token_request_details: SMTPTokenRequest, canarydrop: Canarydrop):
    return SMTPTokenResponse(
        email=canarydrop.alert_email_recipient or "",
        webhook_url=canarydrop.alert_webhook_url or "",
        token=canarydrop.canarytoken.value(),
        token_url=canarydrop.generated_url,
        auth_token=canarydrop.auth,
        hostname=canarydrop.generated_hostname,
        url_components=list(canarydrop.get_url_components()),
    )


@create_response.register
def _(token_request_details: KubeconfigTokenRequest, canarydrop: Canarydrop):
    return KubeconfigTokenResponse(
        email=canarydrop.alert_email_recipient or "",
        webhook_url=canarydrop.alert_webhook_url or "",
        token=canarydrop.canarytoken.value(),
        token_url=canarydrop.get_url([canary_http_channel]),
        auth_token=canarydrop.auth,
        hostname=canarydrop.get_hostname(),
        kubeconfig=canarydrop.kubeconfig,
    )


@create_response.register
def _(token_request_details: MySQLTokenRequest, canarydrop: Canarydrop):
    return MySQLTokenResponse(
        email=canarydrop.alert_email_recipient or "",
        webhook_url=canarydrop.alert_webhook_url
        if canarydrop.alert_webhook_url
        else "",
        token=canarydrop.canarytoken.value(),
        token_url=HttpUrl(
            canarydrop.get_url(
                [
                    f"{switchboard_settings.SWITCHBOARD_SCHEME}://{frontend_settings.DOMAINS[0]}"
                ]
            ),
            scheme=switchboard_settings.SWITCHBOARD_SCHEME,
        ),
        auth_token=canarydrop.auth,
        hostname=canarydrop.get_hostname(),
        usage=Canarydrop.generate_mysql_usage(
            canarydrop.canarytoken.value(),
            domain=frontend_settings.DOMAINS[0],
            port=switchboard_settings.CHANNEL_MYSQL_PORT,
        ),
    )


@create_response.register
def _(
    token_request_details: CreditCardV2TokenRequest, canarydrop: Canarydrop
) -> CreditCardV2TokenResponse:
    (status, card) = credit_card_infra.create_card(canarydrop.canarytoken.value())

    if status == credit_card_infra.Status.SUCCESS:
        canarydrop.cc_v2_card_id = card.card_id
        canarydrop.cc_v2_card_number = card.card_number
        canarydrop.cc_v2_cvv = card.cvv
        canarydrop.cc_v2_expiry_month = card.expiry_month
        canarydrop.cc_v2_expiry_year = card.expiry_year
        canarydrop.cc_v2_name_on_card = "Canarytokens.org"
    elif status == credit_card_infra.Status.NO_MORE_CREDITS:
        return JSONResponse(
            {"message": "No more Card Credits available."}, status_code=500
        )
    else:
        return JSONResponse({"message": "Something went wrong!"}, status_code=500)

    save_canarydrop(canarydrop)

    return CreditCardV2TokenResponse(
        email=canarydrop.alert_email_recipient or "",
        webhook_url=canarydrop.alert_webhook_url or "",
        token=canarydrop.canarytoken.value(),
        token_url=canarydrop.generated_url,
        auth_token=canarydrop.auth,
        hostname=canarydrop.generated_hostname,
        url_components=list(canarydrop.get_url_components()),
        card_id=canarydrop.cc_v2_card_id,
        name_on_card=canarydrop.cc_v2_name_on_card,
        card_number=canarydrop.cc_v2_card_number,
        cvv=canarydrop.cc_v2_cvv,
        expiry_month=canarydrop.cc_v2_expiry_month,
        expiry_year=canarydrop.cc_v2_expiry_year,
    )


@create_response.register
def _(
    token_request_details: IdPAppTokenRequest, canarydrop: Canarydrop
) -> IdPAppTokenResponse:
    canarydrop.idp_app_entity_id = canarydrop.generated_url.removesuffix("/saml/sso")
    canarydrop.idp_app_type = token_request_details.app_type
    if not canarydrop.redirect_url:
        canarydrop.browser_scanner_enabled = True
    save_canarydrop(canarydrop)

    return IdPAppTokenResponse(
        email=canarydrop.alert_email_recipient or "",
        webhook_url=canarydrop.alert_webhook_url or "",
        token=canarydrop.canarytoken.value(),
        token_url=canarydrop.generated_url,
        auth_token=canarydrop.auth,
        hostname=canarydrop.generated_hostname,
        url_components=list(canarydrop.get_url_components()),
        entity_id=canarydrop.idp_app_entity_id,
        app_type=canarydrop.idp_app_type,
    )


@create_response.register
def _(
    token_request_details: AWSInfraTokenRequest, canarydrop: Canarydrop
) -> AWSInfraTokenResponse:
    canarydrop.aws_account_id = token_request_details.aws_account_number
    canarydrop.aws_region = token_request_details.aws_region
    try:
        aws_infra.initialise(canarydrop)
    except Exception:
        return JSONResponse(
            {"message": "Failed to generate AWS Infra Canarytoken."}, status_code=500
        )
    save_canarydrop(canarydrop)

    return AWSInfraTokenResponse(
        email=canarydrop.alert_email_recipient or "",
        webhook_url=canarydrop.alert_webhook_url or "",
        token=canarydrop.canarytoken.value(),
        token_url=canarydrop.generated_url,
        auth_token=canarydrop.auth,
        hostname=canarydrop.generated_hostname,
        aws_account_number=canarydrop.aws_account_id,
        aws_region=canarydrop.aws_region,
        tf_module_prefix=canarydrop.aws_tf_module_prefix,
        ingesting=False,  # TODO: remove
    )<|MERGE_RESOLUTION|>--- conflicted
+++ resolved
@@ -1262,11 +1262,7 @@
     )
     try:
         aws_infra.update_state(canarydrop, AWSInfraState.PLAN)
-<<<<<<< HEAD
-        aws_infra.setup_new_plan(canarydrop, request.plan)
-=======
         aws_infra.setup_new_plan(canarydrop, request.plan["assets"])
->>>>>>> 6f393728
         aws_infra.mark_succeeded(canarydrop)
         queries.save_canarydrop(canarydrop)
 
