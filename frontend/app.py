# Design: An API same as before for testing.This could remain separate
# or get pulled into the v3 frontend.
# RFC - V3
# Keeping a frontend separate has a few advantages:
#               1) Offer api based token creation.
#               2) deferred porting frontend and token creation at the same time.
#

import base64
import datetime
import errno
import hashlib
import logging.config
import os
import textwrap
from base64 import b64decode
from functools import singledispatch
from pathlib import Path
from typing import Annotated, Any, Optional, Union
from urllib.parse import unquote
import logging

import requests
import segno
import sentry_sdk
from fastapi import (
    Depends,
    FastAPI,
    HTTPException,
    Request,
    Response,
    Security,
    status,
    Header,
)
from fastapi.encoders import jsonable_encoder
from fastapi.responses import HTMLResponse, JSONResponse, RedirectResponse
from fastapi.security import APIKeyQuery
from fastapi.staticfiles import StaticFiles
from fastapi.templating import Jinja2Templates
from pydantic import HttpUrl, ValidationError, parse_obj_as
from sentry_sdk.integrations.asgi import SentryAsgiMiddleware
from sentry_sdk.integrations.fastapi import FastApiIntegration
from sentry_sdk.integrations.redis import RedisIntegration

import canarytokens
import canarytokens.credit_card_v2 as credit_card_infra
from canarytokens import extendtoken, kubeconfig, msreg, queries
from canarytokens import wireguard as wg
from canarytokens.authenticode import make_canary_authenticode_binary
from canarytokens import aws_infra
from canarytokens.awskeys import get_aws_key
from canarytokens.azurekeys import get_azure_id
from canarytokens.canarydrop import Canarydrop
from canarytokens.exceptions import (
    CanarydropAuthFailure,
    NoCanarydropFound,
    AWSInfraOperationNotAllowed,
)
from canarytokens.models import (
    PWA_APP_TITLES,
<<<<<<< HEAD
    AWSInfraAssetType,
=======
>>>>>>> 6f393728
    AWSInfraGenerateChildAssetsRequest,
    AWSInfraGenerateChildAssetsResponse,
    AWSInfraHandleResponse,
    AWSInfraCheckRoleReceivedResponse,
    AWSInfraGenerateDataChoiceRequest,
    AWSInfraGenerateDataChoiceResponse,
    AWSInfraHandleRequest,
    AWSInfraInventoryCustomerAccountReceivedResponse,
    AWSInfraManagementResponseRequest,
    AWSInfraOperationType,
    AWSInfraSavePlanRequest,
<<<<<<< HEAD
    # AWSInfraServiceError,
=======
>>>>>>> 6f393728
    AWSInfraSetupIngestionReceivedResponse,
    AWSInfraState,
    AWSInfraTeardownReceivedResponse,
    AWSInfraTriggerOperationRequest,
    AnyDownloadRequest,
    AnySettingsRequest,
    AnyTokenEditRequest,
    AnyTokenRequest,
    AnyTokenResponse,
    AWSInfraConfigStartRequest,
    AWSInfraConfigStartResponse,
    AWSInfraTokenRequest,
    AWSInfraTokenResponse,
    AWSKeyTokenRequest,
    AWSKeyTokenResponse,
    AzureIDTokenRequest,
    AzureIDTokenResponse,
    CCTokenRequest,
    CCTokenResponse,
    ClonedWebTokenRequest,
    ClonedWebTokenResponse,
    CSSClonedWebTokenRequest,
    CSSClonedWebTokenResponse,
    DefaultResponse,
    DeleteResponse,
    DownloadCSSClonedWebRequest,
    DownloadCSSClonedWebResponse,
    CMDTokenRequest,
    CMDTokenResponse,
    WindowsFakeFSTokenRequest,
    WindowsFakeFSTokenResponse,
    CreditCardV2TokenRequest,
    CreditCardV2TokenResponse,
    CustomBinaryTokenRequest,
    CustomBinaryTokenResponse,
    CustomImageTokenRequest,
    CustomImageTokenResponse,
    DNSTokenRequest,
    DNSTokenResponse,
    DownloadAWSKeysRequest,
    DownloadAWSKeysResponse,
    DownloadAzureIDCertRequest,
    DownloadAzureIDCertResponse,
    DownloadAzureIDConfigRequest,
    DownloadAzureIDConfigResponse,
    DownloadCCRequest,
    DownloadCCResponse,
    DownloadCMDRequest,
    DownloadCMDResponse,
    DownloadWindowsFakeFSRequest,
    DownloadWindowsFakeFSResponse,
    DownloadCreditCardV2Request,
    DownloadCreditCardV2Response,
    DownloadIncidentListCSVRequest,
    DownloadIncidentListCSVResponse,
    DownloadIncidentListJsonRequest,
    DownloadIncidentListJsonResponse,
    DownloadKubeconfigRequest,
    DownloadKubeconfigResponse,
    DownloadMSExcelRequest,
    DownloadMSExcelResponse,
    DownloadMSWordRequest,
    DownloadMSWordResponse,
    DownloadMySQLRequest,
    DownloadMySQLResponse,
    DownloadPDFRequest,
    DownloadPDFResponse,
    DownloadQRCodeRequest,
    DownloadQRCodeResponse,
    DownloadSlackAPIRequest,
    DownloadSlackAPIResponse,
    DownloadZipRequest,
    DownloadZipResponse,
    FastRedirectTokenRequest,
    FastRedirectTokenResponse,
    HistoryResponse,
    KubeconfigTokenRequest,
    KubeconfigTokenResponse,
    Log4ShellTokenRequest,
    Log4ShellTokenResponse,
    ManageResponse,
    MsExcelDocumentTokenRequest,
    MsExcelDocumentTokenResponse,
    MsWordDocumentTokenRequest,
    MsWordDocumentTokenResponse,
    MySQLTokenRequest,
    MySQLTokenResponse,
    PDFTokenRequest,
    PDFTokenResponse,
    PWATokenRequest,
    PWATokenResponse,
    QRCodeTokenRequest,
    QRCodeTokenResponse,
    IdPAppTokenRequest,
    IdPAppTokenResponse,
    response_error,
    SettingsResponse,
    SlowRedirectTokenRequest,
    SlowRedirectTokenResponse,
    SMTPTokenRequest,
    SMTPTokenResponse,
    SQLServerTokenRequest,
    SQLServerTokenResponse,
    SvnTokenRequest,
    SvnTokenResponse,
    TokenTypes,
    WebBugTokenRequest,
    WebBugTokenResponse,
    WebDavTokenRequest,
    WebDavTokenResponse,
    WindowsDirectoryTokenRequest,
    WindowsDirectoryTokenResponse,
    WireguardTokenRequest,
    WireguardTokenResponse,
)
from canarytokens.msexcel import make_canary_msexcel
from canarytokens.msword import make_canary_msword
from canarytokens.mysql import make_canary_mysql_dump
from canarytokens.azure_css import (
    install_azure_css,
    EntraTokenErrorAccessDenied,
    build_entra_redirect_url,
    EntraTokenStatus,
    LEGACY_ENTRA_STATUS_MAP,
)
from canarytokens.webdav import generate_webdav_password, insert_webdav_token, FsType
from canarytokens.pdfgen import make_canary_pdf
from canarytokens.queries import (
    add_canary_domain,
    add_canary_google_api_key,
    add_canary_nxdomain,
    add_canary_page,
    add_canary_image_page,
    add_canary_path_element,
    get_all_canary_domains,
    get_all_canary_sites,
    is_email_blocked,
    is_valid_email,
    remove_canary_domain,
    remove_canary_nxdomain,
    save_canarydrop,
    validate_webhook,
    WebhookTooLongError,
)
from canarytokens.redismanager import DB
from canarytokens.settings import FrontendSettings, SwitchboardSettings
from canarytokens.tokens import Canarytoken
from canarytokens.utils import get_deployed_commit_sha
from canarytokens.windows_fake_fs import windows_fake_fs
from canarytokens.ziplib import make_canary_zip

logging.config.fileConfig("log.ini", disable_existing_loggers=False)
log = logging.getLogger()

frontend_settings = FrontendSettings()
switchboard_settings = SwitchboardSettings()
protocol = "https" if switchboard_settings.FORCE_HTTPS else "http"
if switchboard_settings.USING_NGINX:
    canary_http_channel = f"{protocol}://{frontend_settings.DOMAINS[0]}"
else:
    canary_http_channel = f"{protocol}://{frontend_settings.DOMAINS[0]}:{switchboard_settings.CHANNEL_HTTP_PORT}"

if frontend_settings.SENTRY_DSN and frontend_settings.SENTRY_ENABLE:
    sentry_sdk.init(
        dsn=frontend_settings.SENTRY_DSN,
        environment=frontend_settings.SENTRY_ENVIRONMENT,
        traces_sample_rate=0.2,
        integrations=[
            RedisIntegration(),
            FastApiIntegration(),
        ],
        release=get_deployed_commit_sha(),
    )


tags_metadata = [
    {
        "name": "Create Canarytokens",
        "description": "Endpoint to create Canarytokens.",
        "externalDocs": {
            "description": "All Canarytoken types are described here",
            "url": "https://docs.canarytokens.org/guide/",
        },
    },
]


app = FastAPI(
    title=frontend_settings.API_APP_TITLE,
    version=canarytokens.__version__,
)

vue_index = Jinja2Templates(directory="../dist/")


if frontend_settings.NEW_UI:

    @app.get("/")
    @app.get("/nest/legal")
    @app.get("/manage")
    @app.get("/nest/manage/{rest_of_path:path}")
    @app.get("/history")
    @app.get("/nest/history/{rest_of_path:path}")
    @app.get("/nest/entra/{rest_of_path:path}")
    @app.get("/nest/generate")
    @app.get("/generate")
    def index(request: Request):
        return vue_index.TemplateResponse("index.html", {"request": request})


ROOT_API_ENDPOINT = "/d3aece8093b71007b5ccfedad91ebb11"

api = FastAPI(
    title=frontend_settings.API_APP_TITLE,
    version=canarytokens.__version__,
    openapi_prefix=ROOT_API_ENDPOINT,
    openapi_tags=tags_metadata,
    docs_url=None,  # should be None on prod
    redoc_url=frontend_settings.API_REDOC_URL,  # should default to None on prod
)

app.mount(ROOT_API_ENDPOINT, api)
app.mount(
    frontend_settings.STATIC_FILES_APPLICATION_SUB_PATH,
    StaticFiles(directory=frontend_settings.STATIC_FILES_PATH),
    name=frontend_settings.STATIC_FILES_APPLICATION_INTERNAL_NAME,
)

if frontend_settings.NEW_UI:
    try:
        app.mount(
            "/nest",
            StaticFiles(directory="../dist/", html=True),
            name="Vue Frontend Dist",
        )
    except RuntimeError:
        print("Error: No Vue dist found. Is this the test Action?")

templates = Jinja2Templates(directory=frontend_settings.TEMPLATES_PATH)

if (
    frontend_settings.SENTRY_DSN
    and frontend_settings.SENTRY_ENABLE
    and switchboard_settings.PUBLIC_DOMAIN != "127.0.0.1"
):
    # Add sentry when running on a domain.
    app.add_middleware(SentryAsgiMiddleware)
    print(f"Sentry enabled. Environment: {frontend_settings.SENTRY_ENVIRONMENT}")


def capture_exception(error: BaseException, context: tuple[str, Any]):
    if frontend_settings.SENTRY_DSN and frontend_settings.SENTRY_ENABLE:
        with sentry_sdk.configure_scope() as scope:
            scope.set_context(*context)
            sentry_sdk.capture_exception(error)


auth_key = APIKeyQuery(name="auth", description="Auth key for a token")


async def _parse_for_x(request: Request, expected_type: Any) -> Any:
    data: Any
    if request.headers.get("Content-Type", "application/json") == "application/json":
        if all([o in request.query_params.keys() for o in ["token", "auth"]]):
            data = dict(request.query_params.items())
        else:
            data = await request.json()
    elif "application/x-www-form-urlencoded" in request.headers["Content-Type"]:
        data = await request.form()
    else:
        raise HTTPException(status_code=422, detail="Invalid data")

    return parse_obj_as(expected_type, data)


async def parse_for_settings(request: Request) -> AnySettingsRequest:
    return await _parse_for_x(request, AnySettingsRequest)


async def parse_for_download(request: Request) -> AnyDownloadRequest:
    return await _parse_for_x(request, AnyDownloadRequest)


async def authorise_token_access(request: Request):
    """
    Intercept a request and check that it contains a
    valid `token`, `auth` pair.

    Args:
        request (Request): Incoming a request.

    Raises:
        HTTPException: 403 errors raised when auth fails.
    """
    if request.headers.get("Content-Type", "application/json") == "application/json":
        if all([o in request.query_params.keys() for o in ["token", "auth"]]):
            data = dict(request.query_params.items())
        else:
            data = await request.json()
    elif "multipart/form-data" in request.headers["Content-Type"]:
        data = dict(await request.form())
    elif "application/x-www-form-urlencoded" in request.headers["Content-Type"]:
        data = dict(await request.form())
    else:
        raise HTTPException(status_code=403, detail="Requires `auth` and `token`")
    get_canarydrop_and_authenticate(token=data["token"], auth=data["auth"])


def get_canarydrop_and_authenticate(token: str, auth: str = Security(auth_key)):
    try:
        canarydrop = queries.get_canarydrop_and_authenticate(token=token, auth=auth)
    except CanarydropAuthFailure:
        raise HTTPException(
            status_code=403, detail="Token not found. Invalid `auth` and `token` pair."
        )
    return canarydrop


def validate_handle(request: AWSInfraManagementResponseRequest):
    operation = aws_infra.get_handle_operation(request.handle)
    if operation is None:
        raise HTTPException(status_code=400, detail="Handle does not exist.")
    if request.operation.value != operation:
        raise HTTPException(
            status_code=400, detail="Operation does not match that of stored handle."
        )
    return request


def validate_exclusive_handle(request: Request):
    if isinstance(request, AWSInfraHandleRequest) and len(vars(request)) > 1:
        raise HTTPException(
            status_code=400,
            detail="A handle request should only contain handle and no other keys.",
        )
    return request


def authorize_aws_infra(authorization: Annotated[str, Header()]):
    bearer_str = f"Bearer {aws_infra.get_shared_secret()}"
    if bearer_str != authorization:
        log.warning(f"{bearer_str} != {authorization}")
        raise HTTPException(
            status_code=401, detail="Invalid authorization token provided."
        )


@app.on_event("startup")
def startup_event():
    DB.set_db_details(
        hostname=switchboard_settings.REDIS_HOST, port=switchboard_settings.REDIS_PORT
    )
    remove_canary_domain()
    remove_canary_nxdomain()

    add_canary_domain(domain=frontend_settings.DOMAINS[0])
    if frontend_settings.GOOGLE_API_KEY:
        add_canary_google_api_key(frontend_settings.GOOGLE_API_KEY)
    add_canary_nxdomain(domain=frontend_settings.NXDOMAINS[0])
    add_canary_path_element(path_element="stuff")
    add_canary_page("payments.js")
    add_canary_image_page("photo1.jpg")


# When the New UI is stable we can remove this entire "app" block up until the next comment


@app.get("/", response_class=RedirectResponse, status_code=302)
async def redirect_to_generate_page():
    return "/generate"


@app.get(
    "/generate",
    tags=["Canarytokens generate page"],
    response_class=HTMLResponse,
)
def generate_page(request: Request) -> HTMLResponse:
    sites_len = len(get_all_canary_sites())
    now = datetime.datetime.now()
    generate_template_params = {
        "request": request,
        "build_id": get_deployed_commit_sha(),
        "sites_len": sites_len,
        "now": now,
        "awsid_enabled": frontend_settings.AWSID_URL is not None,
        "azureid_enabled": frontend_settings.AZURE_ID_TOKEN_URL is not None,
    }
    return templates.TemplateResponse("generate_new.html", generate_template_params)


def _get_src_ip(request):
    # starlette's testclient includes a non-IP hostname which is pointless and makes tests fail
    return request.headers.get(switchboard_settings.REAL_IP_HEADER) or (
        request.client.host
        if (request.client and request.client.host != "testclient")
        else ""
    )


@app.post(
    "/generate",
    tags=["Create Canarytokens"],
)
async def generate(request: Request) -> AnyTokenResponse:  # noqa: C901  # gen is large
    """
    Generate a token and return the appropriate TokenResponse
    """

    if request.headers.get("Content-Type", "application/json") == "application/json":
        token_request_data = await request.json()
    else:
        # Need a mutable copy of the form data
        token_request_data = dict(await request.form())
        token_request_data["token_type"] = token_request_data.pop(
            "type", token_request_data.get("token_type", None)
        )

    try:
        token_request_details: AnyTokenRequest = parse_obj_as(
            AnyTokenRequest, token_request_data
        )
    except ValidationError:  # DESIGN: can we specialise on what went wrong?
        return response_error(1, "Malformed request, invalid data supplied.")

    if not token_request_details.memo:
        return response_error(2, "No memo supplied")

    if token_request_details.webhook_url:
        try:
            validate_webhook(
                token_request_details.webhook_url, token_request_details.token_type
            )
        except WebhookTooLongError:
            return response_error(3, "Webhook URL too long. Use a shorter webhook URL.")
        except requests.exceptions.HTTPError:
            return response_error(
                3, "Invalid webhook supplied. Confirm you can POST to this URL."
            )
        except requests.exceptions.Timeout:
            return response_error(
                3, "Webhook timed out. Confirm you can POST to this URL."
            )
        except requests.exceptions.ConnectionError:
            return response_error(
                3, "Failed to connect to webhook. Confirm you can POST to this URL."
            )

    if token_request_details.email:
        if not is_valid_email(token_request_details.email):
            return response_error(5, "Invalid email supplied")

        if is_email_blocked(token_request_details.email):
            # raise HTTPException(status_code=400, detail="Email is blocked.")
            return response_error(
                6,
                "Blocked email supplied. Please see our Acceptable Use Policy at https://canarytokens.org/legal",
            )
    # TODO: refactor this. KUBECONFIG token creates it's own token
    # value and cannot follow same path as before.
    if token_request_details.token_type == TokenTypes.KUBECONFIG:
        token_value, kube_config = kubeconfig.get_kubeconfig()
        canarytoken = Canarytoken(value=token_value)
    else:
        kube_config = None
        canarytoken = Canarytoken()
    src_ip = _get_src_ip(request)
    x_forwarded_for = request.headers.get("x-forwarded-for") or ""

    canarydrop = Canarydrop(
        type=token_request_details.token_type,
        alert_email_enabled=True if token_request_details.email else False,
        alert_email_recipient=token_request_details.email,
        alert_webhook_enabled=True if token_request_details.webhook_url else False,
        alert_webhook_url=token_request_details.webhook_url or "",
        created_from_ip=src_ip,
        created_from_ip_x_forwarded_for=x_forwarded_for,
        canarytoken=canarytoken,
        memo=token_request_details.memo,
        browser_scanner_enabled=False,
        # Drop details to fulfil the tokens promise.
        # TODO: move all token type specific canary drop
        #       attribute setting into `create_response`
        #       which is already doing the type dispatch for us.
        kubeconfig=kube_config,
        redirect_url=getattr(token_request_details, "redirect_url", None),
        clonedsite=getattr(token_request_details, "clonedsite", None),
        expected_referrer=getattr(token_request_details, "expected_referrer", None),
        sql_server_sql_action=getattr(
            token_request_details, "sql_server_sql_action", None
        ),
        sql_server_table_name=getattr(
            token_request_details, "sql_server_table_name", None
        ),
        sql_server_view_name=getattr(
            token_request_details, "sql_server_view_name", None
        ),
        sql_server_function_name=getattr(
            token_request_details, "sql_server_function_name", None
        ),
        sql_server_trigger_name=getattr(
            token_request_details, "sql_server_trigger_name", None
        ),
        # TODO: Move this into the create_response - same for much of what is done above.
        wg_key=wg.generateCanarytokenPrivateKey(
            canarytoken.value(),
            wg_private_key_seed=switchboard_settings.WG_PRIVATE_KEY_SEED,
            wg_private_key_n=switchboard_settings.WG_PRIVATE_KEY_N,
        )
        if token_request_details.token_type == TokenTypes.WIREGUARD
        else None,
    )

    # add generate random hostname an token
    canarydrop.get_url(canary_domains=[canary_http_channel])
    canarydrop.generated_hostname = canarydrop.get_hostname()

    save_canarydrop(canarydrop)

    return create_response(token_request_details, canarydrop)


@app.get(
    "/manage",
    tags=["Manage Canarytokens"],
    response_class=HTMLResponse,
    dependencies=[Depends(authorise_token_access)],
)
async def manage_page_get(
    request: Request, canarydrop: Canarydrop = Depends(get_canarydrop_and_authenticate)
) -> HTMLResponse:

    manage_template_params = {
        "request": request,
        "canarydrop": canarydrop,
        "API_KEY": queries.get_canary_google_api_key(),
        "now": datetime.datetime.now(),
        "public_ip": frontend_settings.PUBLIC_IP,
        "wg_private_key_seed": switchboard_settings.WG_PRIVATE_KEY_SEED,
        "wg_private_key_n": switchboard_settings.WG_PRIVATE_KEY_N,
    }

    if canarydrop.type == TokenTypes.WIREGUARD:
        wg_conf = wg.clientConfig(
            canarydrop.wg_key,
            frontend_settings.PUBLIC_IP,
            switchboard_settings.WG_PRIVATE_KEY_SEED,
            switchboard_settings.WG_PRIVATE_KEY_N,
        )
        qr_code = segno.make(wg_conf).png_data_uri(scale=2)
        manage_template_params["wg_conf"] = wg_conf
        manage_template_params["wg_qr_code"] = qr_code
    elif canarydrop.type == TokenTypes.QR_CODE:
        qr_code = segno.make(canarydrop.generated_url).png_data_uri(scale=5)
        manage_template_params["qr_code"] = qr_code
    elif canarydrop.type == TokenTypes.CLONEDSITE:
        manage_template_params["force_https"] = switchboard_settings.FORCE_HTTPS

    return templates.TemplateResponse("manage_new.html", manage_template_params)


@app.get(
    "/history",
    tags=["Canarytokens History"],
    response_class=HTMLResponse,
    dependencies=[Depends(authorise_token_access)],
)
async def history_page_get(
    request: Request, canarydrop: Canarydrop = Depends(get_canarydrop_and_authenticate)
) -> HTMLResponse:

    triggered_list = canarydrop.format_triggered_details_of_history_page()
    triggered_list = jsonable_encoder(triggered_list)
    # TODO: history html expects v2 shaped data.
    #       Remove this when html is updated.
    canarydrop_dict = canarydrop.dict()
    canarydrop_dict["triggered_list"] = triggered_list
    history_template_params = {
        "request": request,
        "canarydrop": canarydrop_dict,
        "API_KEY": queries.get_canary_google_api_key(),
        "now": datetime.datetime.now(),
    }

    return templates.TemplateResponse("history.html", history_template_params)


@app.post(
    "/settings",
    tags=["Canarytokens Settings"],
    dependencies=[Depends(authorise_token_access)],
)
async def settings_post(
    settings_request: AnySettingsRequest = Depends(parse_for_settings),
) -> SettingsResponse:
    canarydrop = queries.get_canarydrop_and_authenticate(
        token=settings_request.token, auth=settings_request.auth
    )
    if canarydrop.apply_settings_change(setting_request=settings_request):
        return JSONResponse({"message": "success"})
    else:
        return JSONResponse({"message": "failure"}, status_code=400)


@app.get(
    "/legal",
    tags=["Canarytokens legal page"],
    response_class=HTMLResponse,
)
def legal_page(request: Request) -> HTMLResponse:
    return templates.TemplateResponse("legal.html", {"request": request})


@app.get(
    "/download",
    tags=["Canarytokens Downloads"],
    dependencies=[Depends(authorise_token_access)],
)
async def download(
    download_request: AnyDownloadRequest = Depends(parse_for_download),
) -> Response:
    """
    Given `AnyDownloadRequest` a canarydrop is retrieved and the token
    artifact or hit information is returned.
    """
    canarydrop = queries.get_canarydrop_and_authenticate(
        token=download_request.token, auth=download_request.auth
    )
    return create_download_response(download_request, canarydrop=canarydrop)


@app.get("/commitsha")
def get_commit_sha():
    commit_sha = get_deployed_commit_sha()
    return JSONResponse({"commit_sha": commit_sha}, status_code=200)


# remove up until here once new ui stable


# NOTE: Do not remove this when cleaning up after UI is stable
@app.exception_handler(500)
async def internal_exception_handler(request: Request, exc: Exception):
    return templates.TemplateResponse("500.html", {"request": request})


@app.exception_handler(404)
async def internal_not_found_handler(request: Request, exc: Exception):
    return templates.TemplateResponse("404.html", {"request": request})


# NOTE: Do not remove this when cleaning up after UI is stable
@app.get("/azure_css_landing", tags=["Azure Portal Phishing Protection App"])
async def azure_css_landing(
    request: Request,
    admin_consent: Optional[str] = None,
    tenant: Optional[str] = None,
    state: Optional[str] = None,
    error: Optional[str] = None,
) -> HTMLResponse:
    """
    This page is loaded after a user has authN and authZ'd into their tenant and granted the permissions to install the CSS
    Once the CSS is installed into their tenant, and we revoke our permission grants, we can close the window as this will happen in
    a pop-up context.
    """
    css = b64decode(unquote(state)).decode()

    if not admin_consent == "True" or error == EntraTokenErrorAccessDenied:
        status = EntraTokenStatus.ENTRA_STATUS_NO_ADMIN_CONSENT
    else:
        status = install_azure_css(tenant, css)

    if not frontend_settings.NEW_UI:
        return templates.TemplateResponse(
            "azure_install.html",
            {"request": request, "status": LEGACY_ENTRA_STATUS_MAP[status.value]},
        )

    return RedirectResponse(build_entra_redirect_url(status.value))


def _manually_build_docs_schema(model) -> dict:
    """
    Some endpoints determine how to unpack their requests inside the function and so we don't know the request types to include in the docs.
    This manually builds the model schemas so we can see this stuff in the /api/redoc page.
    """

    return {
        "requestBody": {
            "content": {
                "application/json": {
                    "schema": {
                        "anyOf": [
                            schema.schema()
                            for schema in list(model.__args__[0].__args__)
                        ],
                    },
                }
            },
            "required": True,
        },
    }


@api.post(
    "/generate",
    tags=["Create Canarytokens"],
    response_model=AnyTokenResponse,
    openapi_extra=_manually_build_docs_schema(AnyTokenRequest),
)
async def api_generate(  # noqa: C901  # gen is large
    request: Request,
) -> AnyTokenResponse:
    """
    Generate a token and return the appropriate TokenResponse
    """

    if request.headers.get("Content-Type", "application/json") == "application/json":
        token_request_data = await request.json()
    else:
        # Need a mutable copy of the form data
        token_request_data = dict(await request.form())
        token_request_data["token_type"] = token_request_data.pop(
            "type", token_request_data.get("token_type", None)
        )

    try:
        token_request_details = parse_obj_as(AnyTokenRequest, token_request_data)
    except ValidationError:  # DESIGN: can we specialise on what went wrong?
        return response_error(1, "Malformed request, invalid data supplied.")

    if not token_request_details.memo:
        return response_error(2, "No memo supplied")

    if token_request_details.webhook_url:
        try:
            validate_webhook(
                token_request_details.webhook_url, token_request_details.token_type
            )
        except WebhookTooLongError:
            return response_error(3, "Webhook URL too long. Use a shorter webhook URL.")
        except requests.exceptions.HTTPError:
            return response_error(
                3, "Invalid webhook supplied. Confirm you can POST to this URL."
            )
        except requests.exceptions.Timeout:
            return response_error(
                3, "Webhook timed out. Confirm you can POST to this URL."
            )
        except requests.exceptions.ConnectionError:
            return response_error(
                3, "Failed to connect to webhook. Confirm you can POST to this URL."
            )

    if token_request_details.email:
        if not is_valid_email(token_request_details.email):
            return response_error(5, "Invalid email supplied")

        if is_email_blocked(token_request_details.email):
            # raise HTTPException(status_code=400, detail="Email is blocked.")
            return response_error(
                6,
                "Blocked email supplied. Please see our Acceptable Use Policy at https://canarytokens.org/legal",
            )

    if token_request_details.token_type == TokenTypes.CREDIT_CARD_V2:
        token = token_request_details.cf_turnstile_response
        if token is None:
            return JSONResponse({"message": "failure"}, status_code=401)

        data = {
            "secret": frontend_settings.CLOUDFLARE_TURNSTILE_SECRET,
            "response": token,
        }
        result = requests.post(
            "https://challenges.cloudflare.com/turnstile/v0/siteverify", data=data
        ).json()

        if not result.get("success", False):
            return JSONResponse({"message": "failure"}, status_code=401)

    # TODO: refactor this. KUBECONFIG token creates it's own token
    # value and cannot follow same path as before.
    if token_request_details.token_type == TokenTypes.KUBECONFIG:
        token_value, kube_config = kubeconfig.get_kubeconfig()
        canarytoken = Canarytoken(value=token_value)
    else:
        kube_config = None
        canarytoken = Canarytoken()

    src_ip = _get_src_ip(request)
    x_forwarded_for = request.headers.get("x-forwarded-for") or ""

    canarydrop = Canarydrop(
        type=token_request_details.token_type,
        alert_email_enabled=True if token_request_details.email else False,
        alert_email_recipient=token_request_details.email,
        alert_webhook_enabled=True if token_request_details.webhook_url else False,
        alert_webhook_url=token_request_details.webhook_url or "",
        created_from_ip=src_ip,
        created_from_ip_x_forwarded_for=x_forwarded_for,
        canarytoken=canarytoken,
        memo=token_request_details.memo,
        browser_scanner_enabled=False,
        # Drop details to fullfil the tokens promise.
        # TODO: move all token type specific canary drop
        #       attribute setting into `create_response`
        #       which is already doing the type dispatch for us.
        kubeconfig=kube_config,
        redirect_url=getattr(token_request_details, "redirect_url", None),
        clonedsite=getattr(token_request_details, "clonedsite", None),
        expected_referrer=getattr(token_request_details, "expected_referrer", None),
        sql_server_sql_action=getattr(
            token_request_details, "sql_server_sql_action", None
        ),
        sql_server_table_name=getattr(
            token_request_details, "sql_server_table_name", None
        ),
        sql_server_view_name=getattr(
            token_request_details, "sql_server_view_name", None
        ),
        sql_server_function_name=getattr(
            token_request_details, "sql_server_function_name", None
        ),
        sql_server_trigger_name=getattr(
            token_request_details, "sql_server_trigger_name", None
        ),
        # TODO: Move this into the create_response - same for much of what is done above.
        wg_key=wg.generateCanarytokenPrivateKey(
            canarytoken.value(),
            wg_private_key_seed=switchboard_settings.WG_PRIVATE_KEY_SEED,
            wg_private_key_n=switchboard_settings.WG_PRIVATE_KEY_N,
        )
        if token_request_details.token_type == TokenTypes.WIREGUARD
        else None,
    )
    page = None
    if token_request_details.token_type == TokenTypes.PWA:
        page = "index.html"
    elif token_request_details.token_type == TokenTypes.IDP_APP:
        page = "saml/sso"

    # add generate random hostname an token
    canarydrop.get_url(
        canary_domains=[canary_http_channel],
        page=page,
        use_path_elements=(token_request_details.token_type != TokenTypes.IDP_APP),
    )
    if token_request_details.token_type in [
        TokenTypes.IDP_APP,
        TokenTypes.PWA,
    ]:
        canarydrop.generated_url = canarydrop.generated_url.replace(
            "http://", "https://"
        )
    canarydrop.generated_hostname = canarydrop.get_hostname()

    if token_request_details.token_type != TokenTypes.CREDIT_CARD_V2:
        save_canarydrop(canarydrop)

    return create_response(token_request_details, canarydrop)


@api.get(
    "/manage",
    tags=["Manage Canarytokens"],
    response_model=ManageResponse,
)
async def api_manage_canarytoken(token: str, auth: str) -> ManageResponse:
    canarydrop = get_canarydrop_and_authenticate(token=token, auth=auth)

    response = {"canarydrop": canarydrop}

    if canarydrop.type == TokenTypes.WIREGUARD:
        wg_conf = wg.clientConfig(
            canarydrop.wg_key,
            frontend_settings.PUBLIC_IP,
            switchboard_settings.WG_PRIVATE_KEY_SEED,
            switchboard_settings.WG_PRIVATE_KEY_N,
        )
        qr_code = segno.make(wg_conf).png_data_uri(scale=2)
        response["wg_conf"] = wg_conf
        response["wg_qr_code"] = qr_code
    elif canarydrop.type == TokenTypes.QR_CODE:
        qr_code = segno.make(canarydrop.generated_url).png_data_uri(scale=5)
        response["qr_code"] = qr_code
    elif canarydrop.type == TokenTypes.CLONEDSITE:
        response["force_https"] = switchboard_settings.FORCE_HTTPS
        response["clonedsite_js"] = canarydrop.get_cloned_site_javascript(
            switchboard_settings.FORCE_HTTPS
        )
    elif canarydrop.type == TokenTypes.CSSCLONEDSITE:
        response["clonedsite_css"] = canarydrop.get_cloned_site_css(
            frontend_settings.CLOUDFRONT_URL
        )
        response["client_id"] = frontend_settings.AZUREAPP_ID

    return ManageResponse(**response)


@api.get(
    "/history",
    tags=["Canarytokens History"],
    response_model=HistoryResponse,
)
async def api_history(token: str, auth: str) -> HistoryResponse:
    canarydrop = get_canarydrop_and_authenticate(token=token, auth=auth)
    response = {
        "canarydrop": canarydrop,
        "history": canarydrop.triggered_details,
        "google_api_key": queries.get_canary_google_api_key(),
    }
    return HistoryResponse(**response)


@api.post("/delete", response_model=DeleteResponse)
async def api_delete(request: Request) -> DeleteResponse:
    data = await request.json()
    token = data.get("token", "")
    auth = data.get("auth", "")
    canarydrop = get_canarydrop_and_authenticate(token=token, auth=auth)
    queries.delete_canarydrop(canarydrop)
    return DeleteResponse(message="success")


@api.post(
    "/settings",
    tags=["Canarytokens Settings"],
    response_model=SettingsResponse,
)
async def api_settings_post(
    response: Response,
    settings_request: AnySettingsRequest,
) -> SettingsResponse:
    canarydrop = get_canarydrop_and_authenticate(
        token=settings_request.token, auth=settings_request.auth
    )
    if canarydrop.apply_settings_change(setting_request=settings_request):
        return SettingsResponse(**{"message": "success"})
    else:
        response.status_code = status.HTTP_400_BAD_REQUEST
        return SettingsResponse(**{"message": "failure"})


@api.post("/edit")
async def api_edit(request: AnyTokenEditRequest) -> JSONResponse:
    canarydrop = get_canarydrop_and_authenticate(
        token=request.canarytoken, auth=request.auth_token
    )
    if canarydrop.edit(request):
        return JSONResponse({"message": "success"})
    return JSONResponse({"message": "Canarytoken can't be edited."}, status_code=400)


@api.get(
    "/download",
    tags=["Canarytokens Downloads"],
    openapi_extra=_manually_build_docs_schema(AnyDownloadRequest),
)
async def api_download(
    download_request: AnyDownloadRequest = Depends(parse_for_download),
) -> Response:
    """
    Given `AnyDownloadRequest` a canarydrop is retrieved and the token
    artifact or hit information is returned.
    """
    canarydrop = get_canarydrop_and_authenticate(
        token=download_request.token, auth=download_request.auth
    )
    return create_download_response(download_request, canarydrop=canarydrop)


@api.get("/commitsha")
def api_get_commit_sha():
    commit_sha = get_deployed_commit_sha()
    return JSONResponse({"commit_sha": commit_sha}, status_code=200)


@api.get("/credit_card/quota")
async def api_get_credit_card_customer_details(cf_turnstile_response: str):
    if cf_turnstile_response is None:
        return JSONResponse({"message": "failure"}, status_code=401)

    data = {
        "secret": frontend_settings.CLOUDFLARE_TURNSTILE_SECRET,
        "response": cf_turnstile_response,
    }
    result = requests.post(
        "https://challenges.cloudflare.com/turnstile/v0/siteverify", data=data
    ).json()

    if not result.get("success", False):
        return JSONResponse({"message": "failure"}, status_code=401)

    (status, customer) = credit_card_infra.get_customer_details()

    if status != credit_card_infra.Status.SUCCESS:
        return JSONResponse({"message": "Something went wrong!"}, status_code=500)

    return JSONResponse({"quota": customer.cards_quota}, status_code=200)


@api.post("/credit_card/demo/trigger")
async def api_credit_card_demo_trigger(request: Request) -> JSONResponse:
    data = await request.json()
    card_id = data.get("card_id")
    card_number = data.get("card_number")

    status = credit_card_infra.trigger_demo_alert(card_id, card_number)

    if status != credit_card_infra.Status.SUCCESS:
        return JSONResponse({"message": "Something went wrong!"}, status_code=500)

    return JSONResponse({"message": "Success"}, status_code=200)


# TODO: Cleanup canarydrops in invalid states:
#    - module snippet doesn't exist
@api.post("/awsinfra/config-start")
def api_awsinfra_config_start(
    request: AWSInfraConfigStartRequest,
) -> Union[AWSInfraConfigStartResponse, DefaultResponse]:
    canarydrop = get_canarydrop_and_authenticate(
        request.canarytoken, request.auth_token
    )
    # Make sure the state has been initialised
    if not aws_infra.is_initialised(canarydrop):
        raise HTTPException(
            status_code=400,
            detail="This AWS Infra Canarytoken hasn't been configured correctly.",
        )
    return AWSInfraConfigStartResponse(
        result=True, role_setup_commands=aws_infra.get_role_create_commands(canarydrop)
    )


@api.post("/awsinfra/check-role", dependencies=[Depends(validate_exclusive_handle)])
async def api_awsinfra_check_role(
    request: Union[AWSInfraTriggerOperationRequest, AWSInfraHandleRequest],
    response: Response,
) -> Union[AWSInfraCheckRoleReceivedResponse, AWSInfraHandleResponse]:
    if isinstance(request, AWSInfraTriggerOperationRequest):
        canarydrop = get_canarydrop_and_authenticate(
            request.canarytoken, request.auth_token
        )

        try:
            aws_infra.update_state(
                canarydrop, AWSInfraState.CHECK_ROLE, external_id=request.external_id
            )
        except AWSInfraOperationNotAllowed as e:
            raise HTTPException(
                status_code=400,
                detail=str(e),
            )
        handle_id = aws_infra.start_operation(
            AWSInfraOperationType.CHECK_ROLE, canarydrop
        )
        return AWSInfraHandleResponse(handle=handle_id)

    handle_response = await aws_infra.get_handle_response(
        request.handle, AWSInfraOperationType.CHECK_ROLE
    )
    try:
        canarydrop = aws_infra.get_canarydrop_from_handle(request.handle)
    except NoCanarydropFound:
        response.status_code = status.HTTP_404_NOT_FOUND
        return handle_response
    if handle_response.message != "":  # TODO: fix error handling
        response.status_code = status.HTTP_400_BAD_REQUEST
        log.error(
            f"Error in check-role for {canarydrop.canarytoken.value()}: {handle_response.error} - {handle_response.message}",
        )
        handle_response.error = ""  # Don't show error type in the response
        response.status_code = status.HTTP_400_BAD_REQUEST
        aws_infra.mark_failed(
            canarydrop
        )  # mark fail for in case this is coming from a successful check-role
    else:
        aws_infra.mark_succeeded(canarydrop)
    queries.save_canarydrop(canarydrop)
    return handle_response


@api.post(
    "/awsinfra/inventory-customer-account",
    dependencies=[Depends(validate_exclusive_handle)],
)
async def api_awsinfra_inventory_customer_account(
    request: Union[AWSInfraTriggerOperationRequest, AWSInfraHandleRequest],
    response: Response,
) -> Union[AWSInfraInventoryCustomerAccountReceivedResponse, AWSInfraHandleResponse]:

    if isinstance(request, AWSInfraTriggerOperationRequest):
        canarydrop = get_canarydrop_and_authenticate(
            request.canarytoken, request.auth_token
        )
        try:
            aws_infra.update_state(canarydrop, AWSInfraState.INVENTORY)
        except AWSInfraOperationNotAllowed as e:
            raise HTTPException(
                status_code=400,
                detail=str(e),
            )
        handle_id = aws_infra.start_operation(
            AWSInfraOperationType.INVENTORY, canarydrop
        )
        return AWSInfraHandleResponse(handle=handle_id)

    handle_response = await aws_infra.get_handle_response(
        request.handle, AWSInfraOperationType.INVENTORY
    )
    try:
        canarydrop = aws_infra.get_canarydrop_from_handle(request.handle)
    except NoCanarydropFound:
        response.status_code = status.HTTP_404_NOT_FOUND
        return handle_response
    if handle_response.message != "":

        response.status_code = status.HTTP_400_BAD_REQUEST
        log.error(
            f"Error in inventorying for {canarydrop.canarytoken.value()}: {handle_response.error} - {handle_response.message}",
        )
        handle_response.error = ""  # Don't show error type in the response
        aws_infra.mark_failed(
            canarydrop
        )  # mark fail for in case this is coming from a successful inventory
    else:
        aws_infra.mark_succeeded(canarydrop)
    queries.save_canarydrop(canarydrop)
    return handle_response


@api.post(
    "/awsinfra/generate-child-assets",
    dependencies=[Depends(validate_exclusive_handle)],
)
async def api_awsinfra_generate_child_assets(
    request: AWSInfraGenerateChildAssetsRequest,
    response: Response,
) -> AWSInfraGenerateChildAssetsResponse:
    canarydrop = get_canarydrop_and_authenticate(
        request.canarytoken, request.auth_token
    )
    try:
        aws_infra.update_state(canarydrop, AWSInfraState.GENERATE_CHILD_ASSETS)
    except AWSInfraOperationNotAllowed as e:
        raise HTTPException(
            status_code=400,
            detail=str(e),
        )
    assets = await aws_infra.generate_child_assets(request.assets)
    aws_infra.mark_succeeded(canarydrop)
    queries.save_canarydrop(canarydrop)
    return AWSInfraGenerateChildAssetsResponse(assets=assets)


<<<<<<< HEAD
# TODO: Remove or move later
@api.post(
    "/awsinfra/test/generate-child-assets",
    dependencies=[Depends(validate_exclusive_handle)],
)
async def test_api_awsinfra_generate_child_assets(
    request: AWSInfraGenerateChildAssetsRequest,
    response: Response,
) -> AWSInfraGenerateChildAssetsResponse:
    result = await aws_infra.generate_child_assets(request.assets)
    return AWSInfraGenerateChildAssetsResponse(assets=result)


# TODO: Remove or move later
@api.post(
    "/awsinfra/test/inventory-customer-account",
)
async def test_api_awsinfra_inventory_customer_account():

    proposed_plan = {
        "assets": {asset_type.value: [] for asset_type in AWSInfraAssetType}
    }
    deployed_assets = {}
    inventoried_assets = {
        AWSInfraAssetType.S3_BUCKET.value: [
            "coffee-bean-imports",
            "coffee-bean-exports",
            "roasting-recipes",
            "product-catalog",
        ],
        AWSInfraAssetType.DYNAMO_DB_TABLE.value: ["test-table-1", "test-table-2"],
        AWSInfraAssetType.SECRETS_MANAGER_SECRET.value: [
            "test-secret-1",
            "test-secret-2",
        ],
        AWSInfraAssetType.SQS_QUEUE.value: ["test-queue-1", "test-queue-2"],
        AWSInfraAssetType.SSM_PARAMETER.value: ["test-parameter-1", "test-parameter-2"],
    }
    await aws_infra.add_new_assets_to_plan(
        deployed_assets, inventoried_assets, proposed_plan
    )
    return JSONResponse({"plan": proposed_plan})


# TODO: Remove or move later
@api.post("/awsinfra/test/generate-data-choices")
async def test_api_awsinfra_generate_data_choices(
    request: AWSInfraGenerateDataChoiceRequest,
):
    result = await aws_infra.generate_data_choice(
        canarydrop=None,
        asset_type=request.asset_type,
        asset_field=request.asset_field,
        parent_asset_name=request.parent_asset_name,
    )
    return JSONResponse({"result": result})


=======
>>>>>>> 6f393728
@api.post("/awsinfra/generate-data-choices")
async def api_awsinfra_generate_data_choices(
    request: AWSInfraGenerateDataChoiceRequest, response: Response
) -> AWSInfraGenerateDataChoiceResponse:
    canarydrop = get_canarydrop_and_authenticate(
        request.canarytoken, request.auth_token
    )
    try:
        aws_infra.update_state(canarydrop, AWSInfraState.PLAN)
        return AWSInfraGenerateDataChoiceResponse(
            result=True,
            proposed_data=await aws_infra.generate_data_choice(
                canarydrop,
                request.asset_type,
                request.asset_field,
                request.parent_asset_name,
            ),
        )
    except Exception as e:
        log.error(f"Error generating data choice: {str(e)}")
        response.status_code = status.HTTP_400_BAD_REQUEST
        return AWSInfraGenerateDataChoiceResponse(
            result=False, message=f"Error generating data choice.: {str(e)}"
        )


@api.post("/awsinfra/save-plan")
async def api_awsinfra_save_plan(
    request: AWSInfraSavePlanRequest, response: Response
) -> DefaultResponse:
    canarydrop = get_canarydrop_and_authenticate(
        request.canarytoken, request.auth_token
    )
    try:
        aws_infra.update_state(canarydrop, AWSInfraState.PLAN)
<<<<<<< HEAD
        aws_infra.setup_new_plan(canarydrop, request.plan)
=======
        aws_infra.setup_new_plan(canarydrop, request.plan["assets"])
>>>>>>> 6f393728
        aws_infra.mark_succeeded(canarydrop)
        queries.save_canarydrop(canarydrop)

    except AWSInfraOperationNotAllowed as e:
        response.status_code = status.HTTP_400_BAD_REQUEST
        return DefaultResponse(result=False, message=str(e))

    return DefaultResponse(result=True, message="")


@api.post(
    "/awsinfra/setup-ingestion", dependencies=[Depends(validate_exclusive_handle)]
)
async def api_awsinfra_setup_ingestion(
    request: Union[AWSInfraTriggerOperationRequest, AWSInfraHandleRequest],
    response: Response,
) -> Union[AWSInfraSetupIngestionReceivedResponse, AWSInfraHandleResponse]:
    if isinstance(request, AWSInfraTriggerOperationRequest):
        canarydrop = get_canarydrop_and_authenticate(
            request.canarytoken, request.auth_token
        )
        try:
            aws_infra.update_state(canarydrop, AWSInfraState.SETUP_INGESTION)
        except AWSInfraOperationNotAllowed as e:
            raise HTTPException(
                status_code=400,
                detail=str(e),
            )
        handle_id = aws_infra.start_operation(
            AWSInfraOperationType.SETUP_INGESTION, canarydrop
        )
        return AWSInfraHandleResponse(handle=handle_id)
    handle_response = await aws_infra.get_handle_response(
        request.handle, AWSInfraOperationType.SETUP_INGESTION
    )
    try:
        canarydrop = aws_infra.get_canarydrop_from_handle(request.handle)
    except NoCanarydropFound:
        response.status_code = status.HTTP_404_NOT_FOUND
        return handle_response
    if handle_response.message != "":

        response.status_code = status.HTTP_400_BAD_REQUEST
        log.error(
            f"Error in setup-ingestion for {canarydrop.canarytoken.value()}: {handle_response.error} - {handle_response.message}",
        )
        handle_response.error = ""  # Don't show error type in the response
        aws_infra.mark_failed(
            canarydrop
        )  # mark fail for in case this is coming from a successful setup-ingestion
    else:
        aws_infra.mark_succeeded(canarydrop)
        aws_infra.mark_ingesting(canarydrop)
    queries.save_canarydrop(canarydrop)
    return handle_response


@api.post("/awsinfra/teardown", dependencies=[Depends(validate_exclusive_handle)])
async def api_awsinfra_teardown(
    request: Union[AWSInfraTriggerOperationRequest, AWSInfraHandleRequest],
    response: Response,
) -> Union[AWSInfraTeardownReceivedResponse, AWSInfraHandleResponse]:
    if isinstance(request, AWSInfraTriggerOperationRequest):
        canarydrop = get_canarydrop_and_authenticate(
            request.canarytoken, request.auth_token
        )
        handle_id = aws_infra.start_operation(
            AWSInfraOperationType.TEARDOWN, canarydrop
        )
        return AWSInfraHandleResponse(handle=handle_id)

    handle_response = await aws_infra.get_handle_response(
        request.handle, AWSInfraOperationType.TEARDOWN
    )
    try:
        canarydrop = aws_infra.get_canarydrop_from_handle(request.handle)
    except NoCanarydropFound:
        response.status_code = status.HTTP_404_NOT_FOUND
        return handle_response
    if handle_response.message != "":

        response.status_code = status.HTTP_400_BAD_REQUEST
        log.error(
            f"Error in teardown for {canarydrop.canarytoken.value()}: {handle_response.error} - {handle_response.message}",
        )
        handle_response.error = ""  # Don't show error type in the response
    return handle_response


@api.post("/awsinfra/management-response", dependencies=[Depends(authorize_aws_infra)])
async def api_awsinfra_management_response(
    authorization: Annotated[str, Header()],
    request: AWSInfraManagementResponseRequest = Depends(validate_handle),
) -> JSONResponse:
    aws_infra.add_handle_response(request.handle, request.result)
    return JSONResponse({"message": "Success"})


@singledispatch
def create_download_response(download_request_details, canarydrop: Canarydrop):
    """"""
    raise NotImplementedError(
        f"DownloadRequest {download_request_details} not supported."
    )


@create_download_response.register
def _(
    download_request_details: DownloadCMDRequest, canarydrop: Canarydrop
) -> DownloadCMDResponse:
    """"""
    return DownloadCMDResponse(
        token=download_request_details.token,
        auth=download_request_details.auth,
        content=msreg.make_canary_msreg(
            token_hostname=canarydrop.get_hostname(),
            process_name=canarydrop.cmd_process,
        ),
        filename=f"{canarydrop.canarytoken.value()}.reg",
    )


@create_download_response.register
def _(
    download_request_details: DownloadWindowsFakeFSRequest, canarydrop: Canarydrop
) -> DownloadWindowsFakeFSResponse:
    """"""
    return DownloadWindowsFakeFSResponse(
        token=download_request_details.token,
        auth=download_request_details.auth,
        content=windows_fake_fs.make_windows_fake_fs(
            token_hostname=canarydrop.get_hostname(),
            root_dir=canarydrop.windows_fake_fs_root,
            fake_file_structure=canarydrop.windows_fake_fs_file_structure,
        ),
        filename=f"{canarydrop.canarytoken.value()}.ps1",
    )


@create_download_response.register
def _(
    download_request_details: DownloadCCRequest, canarydrop: Canarydrop
) -> DownloadCCResponse:
    """"""
    return DownloadCCResponse(
        token=download_request_details.token,
        auth=download_request_details.auth,
        content=canarydrop.cc_rendered_csv,
        filename=f"{canarydrop.canarytoken.value()}.csv",
    )


@create_download_response.register
def _(
    download_request_details: DownloadCSSClonedWebRequest, canarydrop: Canarydrop
) -> DownloadCSSClonedWebResponse:
    """"""
    return DownloadCSSClonedWebResponse(
        token=download_request_details.token,
        auth=download_request_details.auth,
        content=canarydrop.get_cloned_site_css(frontend_settings.CLOUDFRONT_URL),
        filename=f"{canarydrop.canarytoken.value()}.css",
    )


@create_download_response.register
def _(
    download_request_details: DownloadMSWordRequest, canarydrop: Canarydrop
) -> Response:

    return DownloadMSWordResponse(
        token=download_request_details.token,
        auth=download_request_details.auth,
        content=make_canary_msword(
            canarydrop.generated_url,
            template=Path(frontend_settings.TEMPLATES_PATH) / "template.docx",
        ),
        filename=f"{canarydrop.canarytoken.value()}.docx",
    )


@create_download_response.register
def _(download_request_details: DownloadZipRequest, canarydrop: Canarydrop) -> Response:
    hostname = f"{canarydrop.canarytoken.value()}.{frontend_settings.DOMAINS[0]}"
    windows_dir_content = make_canary_zip(hostname)

    return DownloadZipResponse(
        token=download_request_details.token,
        auth=download_request_details.auth,
        content=windows_dir_content,
        filename=f"{canarydrop.canarytoken.value()}.zip",
    )


@create_download_response.register
def _(
    download_request_details: DownloadMSExcelRequest, canarydrop: Canarydrop
) -> Response:

    return DownloadMSExcelResponse(
        token=download_request_details.token,
        auth=download_request_details.auth,
        content=make_canary_msexcel(
            canarydrop.generated_url,
            template=Path(frontend_settings.TEMPLATES_PATH) / "template.xlsx",
        ),
        filename=f"{canarydrop.canarytoken.value()}.xlsx",
    )


@create_download_response.register
def _(download_request_details: DownloadPDFRequest, canarydrop: Canarydrop) -> Response:

    return DownloadPDFResponse(
        token=download_request_details.token,
        auth=download_request_details.auth,
        content=make_canary_pdf(
            hostname=canarydrop.get_hostname(nxdomain=True).encode(),
            template=Path(frontend_settings.TEMPLATES_PATH) / "template.pdf",
        ),
        filename=f"{canarydrop.canarytoken.value()}.pdf",
    )


@create_download_response.register
def _(
    download_request_details: DownloadIncidentListJsonRequest, canarydrop: Canarydrop
) -> Response:

    json_content = canarydrop.triggered_details.json()

    return DownloadIncidentListJsonResponse(
        token=download_request_details.token,
        auth=download_request_details.auth,
        content=json_content,
        filename=f"{canarydrop.canarytoken.value()}.json",
    )


@create_download_response.register
def _(
    download_request_details: DownloadMySQLRequest, canarydrop: Canarydrop
) -> Response:

    return DownloadMySQLResponse(
        token=download_request_details.token,
        auth=download_request_details.auth,
        content=make_canary_mysql_dump(
            mysql_usage=Canarydrop.generate_mysql_usage(
                token=canarydrop.canarytoken.value(),
                domain=frontend_settings.DOMAINS[0],
                port=switchboard_settings.CHANNEL_MYSQL_PORT,
                encoded=download_request_details.encoded,
            ),
            template=Path(frontend_settings.TEMPLATES_PATH) / "mysql_tables.zip",
        ),
        filename=f"{canarydrop.canarytoken.value()}_mysql_dump.sql.gz",
    )


@create_download_response.register
def _(
    download_request_details: DownloadIncidentListCSVRequest, canarydrop: Canarydrop
) -> Response:

    csv_content = canarydrop.get_csv_incident_list()

    return DownloadIncidentListCSVResponse(
        token=download_request_details.token,
        auth=download_request_details.auth,
        content=csv_content,
        filename=f"{canarydrop.canarytoken.value()}.csv",
    )


@create_download_response.register
def _(
    download_request_details: DownloadAWSKeysRequest, canarydrop: Canarydrop
) -> Response:
    return DownloadAWSKeysResponse(
        token=download_request_details.token,
        auth=download_request_details.auth,
        content=textwrap.dedent(
            f"""
            [default]
            aws_access_key={canarydrop.aws_access_key_id}
            aws_secret_access_key={canarydrop.aws_secret_access_key}
            region={canarydrop.aws_region}
            output={canarydrop.aws_output}
            """
        ).strip(),
        filename="credentials",
        region=canarydrop.aws_region,
        aws_access_key_id=canarydrop.aws_access_key_id,
        aws_secret_access_key=canarydrop.aws_secret_access_key,
        output=canarydrop.aws_output,
    )


@create_download_response.register
def _(
    download_request_details: DownloadAzureIDConfigRequest, canarydrop: Canarydrop
) -> Response:
    return DownloadAzureIDConfigResponse(
        token=download_request_details.token,
        auth=download_request_details.auth,
        content=textwrap.dedent(
            f"""
            {{
              "appId": "{canarydrop.app_id}",
              "displayName": "azure-cli-{canarydrop.cert_name}",
              "fileWithCertAndPrivateKey": "{canarydrop.cert_file_name}",
              "password": null,
              "tenant": "{canarydrop.tenant_id}"
            }}
            """
        ).strip(),
        filename=canarydrop.cert_file_name.replace(".pem", ".json")
        if canarydrop.cert_file_name.endswith(".pem")
        else canarydrop.cert_file_name,
    )


@create_download_response.register
def _(
    download_request_details: DownloadAzureIDCertRequest, canarydrop: Canarydrop
) -> Response:
    return DownloadAzureIDCertResponse(
        token=download_request_details.token,
        auth=download_request_details.auth,
        content=canarydrop.cert,
        filename=canarydrop.cert_file_name,
    )


@create_download_response.register
def _(
    download_request_details: DownloadKubeconfigRequest, canarydrop: Canarydrop
) -> Response:
    return DownloadKubeconfigResponse(
        token=download_request_details.token,
        auth=download_request_details.auth,
        content=b64decode(canarydrop.kubeconfig),
        filename="kubeconfig",
    )


@create_download_response.register
def _(
    download_request_details: DownloadSlackAPIRequest, canarydrop: Canarydrop
) -> Response:
    return DownloadSlackAPIResponse(
        token=download_request_details.token,
        auth=download_request_details.auth,
        filename="slack_creds",
    )


@create_download_response.register
def _(
    download_request_details: DownloadQRCodeRequest, canarydrop: Canarydrop
) -> Response:
    return DownloadQRCodeResponse(
        token=download_request_details.token,
        auth=download_request_details.auth,
        content=segno.make(canarydrop.generated_url).png_data_uri(scale=5),
        filename=f"{canarydrop.canarytoken.value()}.png",
    )


@create_download_response.register
def _(
    download_request_details: DownloadCreditCardV2Request, canarydrop: Canarydrop
) -> Response:
    return DownloadCreditCardV2Response(
        token=download_request_details.token,
        auth=download_request_details.auth,
        content=textwrap.dedent(
            f"""
            Card Name: {canarydrop.cc_v2_name_on_card}
            Card Number: {canarydrop.cc_v2_card_number}
            Expires: {canarydrop.cc_v2_expiry_month}/{canarydrop.cc_v2_expiry_year}
            CVV: {canarydrop.cc_v2_cvv}
            """
        ).strip(),
        filename="credit_card",
    )


@singledispatch
def create_response(token_request_details, canarydrop: Canarydrop):
    """"""
    raise NotImplementedError("")


@create_response.register
def _(
    token_request_details: DNSTokenRequest, canarydrop: Canarydrop
) -> DNSTokenResponse:
    return DNSTokenResponse(
        email=canarydrop.alert_email_recipient or "",
        webhook_url=canarydrop.alert_webhook_url
        if canarydrop.alert_webhook_url
        else "",
        token=canarydrop.canarytoken.value(),
        token_url=canarydrop.generated_url,
        auth_token=canarydrop.auth,
        hostname=canarydrop.generated_hostname,
        url_components=list(canarydrop.get_url_components()),
    )


@create_response.register
def _(
    token_request_details: Log4ShellTokenRequest, canarydrop: Canarydrop
) -> Log4ShellTokenResponse:

    return Log4ShellTokenResponse(
        email=canarydrop.alert_email_recipient or "",
        webhook_url=canarydrop.alert_webhook_url
        if canarydrop.alert_webhook_url
        else "",
        token=canarydrop.canarytoken.value(),
        token_url=canarydrop.generated_url,
        auth_token=canarydrop.auth,
        hostname=canarydrop.generated_hostname,
        token_usage=canarydrop.canarytoken.value(),
        url_components=list(canarydrop.get_url_components()),
        # src_data=canarydrop["src_data"],
    )


@create_response.register
def _(
    token_request_details: WindowsDirectoryTokenRequest, canarydrop: Canarydrop
) -> WindowsDirectoryTokenResponse:

    return WindowsDirectoryTokenResponse(
        email=canarydrop.alert_email_recipient or "",
        webhook_url=canarydrop.alert_webhook_url or "",
        token=canarydrop.canarytoken.value(),
        token_url=canarydrop.generated_url,
        auth_token=canarydrop.auth,
        hostname=canarydrop.generated_hostname,
        token_usage=canarydrop.canarytoken.value(),
        url_components=list(canarydrop.get_url_components()),
        # src_data=canarydrop["src_data"],
    )


@create_response.register
def _(
    token_request_details: ClonedWebTokenRequest, canarydrop: Canarydrop
) -> ClonedWebTokenResponse:

    return ClonedWebTokenResponse(
        email=canarydrop.alert_email_recipient or "",
        webhook_url=canarydrop.alert_webhook_url or "",
        token=canarydrop.canarytoken.value(),
        token_url=canarydrop.generated_url,
        auth_token=canarydrop.auth,
        hostname=canarydrop.generated_hostname,
        token_usage=canarydrop.canarytoken.value(),
        url_components=list(canarydrop.get_url_components()),
        clonedsite_js=canarydrop.get_cloned_site_javascript(
            switchboard_settings.FORCE_HTTPS
        ),
    )


@create_response.register
def _(
    token_request_details: CSSClonedWebTokenRequest, canarydrop: Canarydrop
) -> CSSClonedWebTokenResponse:

    return CSSClonedWebTokenResponse(
        email=canarydrop.alert_email_recipient or "",
        webhook_url=canarydrop.alert_webhook_url or "",
        token=canarydrop.canarytoken.value(),
        token_url=canarydrop.generated_url,
        auth_token=canarydrop.auth,
        hostname=canarydrop.generated_hostname,
        token_usage=canarydrop.canarytoken.value(),
        url_components=list(canarydrop.get_url_components()),
        css=canarydrop.get_cloned_site_css(frontend_settings.CLOUDFRONT_URL),
        client_id=frontend_settings.AZUREAPP_ID,
    )


@create_response.register
def _(
    token_request_details: FastRedirectTokenRequest, canarydrop: Canarydrop
) -> FastRedirectTokenResponse:

    return FastRedirectTokenResponse(
        email=canarydrop.alert_email_recipient or "",
        webhook_url=canarydrop.alert_webhook_url or "",
        token=canarydrop.canarytoken.value(),
        token_url=canarydrop.generated_url,
        auth_token=canarydrop.auth,
        hostname=canarydrop.generated_hostname,
        token_usage=canarydrop.canarytoken.value(),
        url_components=list(canarydrop.get_url_components()),
    )


@create_response.register
def _(
    token_request_details: SlowRedirectTokenRequest, canarydrop: Canarydrop
) -> SlowRedirectTokenResponse:

    return SlowRedirectTokenResponse(
        email=canarydrop.alert_email_recipient or "",
        webhook_url=canarydrop.alert_webhook_url or "",
        token=canarydrop.canarytoken.value(),
        token_url=canarydrop.generated_url,
        auth_token=canarydrop.auth,
        hostname=canarydrop.generated_hostname,
        token_usage=canarydrop.canarytoken.value(),
        url_components=list(canarydrop.get_url_components()),
    )


@create_response.register
def _(
    token_request_details: WebBugTokenRequest, canarydrop: Canarydrop
) -> WebBugTokenResponse:
    # TODO: add browser_scanner_enabled to WebBugTokenRequest
    # canarydrop.browser_scanner_enabled = True

    return WebBugTokenResponse(
        email=canarydrop.alert_email_recipient or "",
        webhook_url=canarydrop.alert_webhook_url
        if canarydrop.alert_webhook_url
        else "",
        token=canarydrop.canarytoken.value(),
        token_url=canarydrop.generated_url,
        auth_token=canarydrop.auth,
        hostname=canarydrop.generated_hostname,
        url_components=list(canarydrop.get_url_components()),
    )


@create_response.register
def _(
    token_request_details: PWATokenRequest, canarydrop: Canarydrop
) -> PWATokenResponse:
    canarydrop.pwa_icon = token_request_details.icon
    if token_request_details.app_name:
        canarydrop.pwa_app_name = token_request_details.app_name
    else:
        canarydrop.pwa_app_name = PWA_APP_TITLES[token_request_details.icon]
    save_canarydrop(canarydrop)

    return PWATokenResponse(
        email=canarydrop.alert_email_recipient or "",
        webhook_url=canarydrop.alert_webhook_url
        if canarydrop.alert_webhook_url
        else "",
        token=canarydrop.canarytoken.value(),
        token_url=canarydrop.generated_url,
        auth_token=canarydrop.auth,
        hostname=canarydrop.generated_hostname,
        url_components=list(canarydrop.get_url_components()),
        pwa_icon=canarydrop.pwa_icon.value,
        pwa_app_name=canarydrop.pwa_app_name,
    )


@create_response.register
def _(
    token_request_details: WireguardTokenRequest, canarydrop: Canarydrop
) -> WireguardTokenResponse:
    public_ip = frontend_settings.PUBLIC_IP
    wg_private_key_seed = switchboard_settings.WG_PRIVATE_KEY_SEED
    wg_private_key_n = switchboard_settings.WG_PRIVATE_KEY_N
    wg_conf = wg.clientConfig(
        canarydrop.wg_key, public_ip, wg_private_key_seed, wg_private_key_n
    )
    qr_code = segno.make(wg_conf).png_data_uri(scale=2)
    return WireguardTokenResponse(
        email=canarydrop.alert_email_recipient or "",
        webhook_url=canarydrop.alert_webhook_url
        if canarydrop.alert_webhook_url
        else "",
        token=canarydrop.canarytoken.value(),
        token_url=canarydrop.generated_url,
        auth_token=canarydrop.auth,
        hostname=canarydrop.generated_hostname,
        url_components=list(canarydrop.get_url_components()),
        # additional information for Wireguard token response
        wg_conf=wg_conf,
        qr_code=qr_code,
    )


@create_response.register
def _(token_request_details: SQLServerTokenRequest, canarydrop: Canarydrop):

    return SQLServerTokenResponse(
        email=canarydrop.alert_email_recipient or "",
        webhook_url=canarydrop.alert_webhook_url
        if canarydrop.alert_webhook_url
        else "",
        token=canarydrop.canarytoken.value(),
        token_url=canarydrop.generated_url,
        auth_token=canarydrop.auth,
        hostname=canarydrop.generated_hostname,
        url_components=list(canarydrop.get_url_components()),
        sql_server_sql_action=canarydrop.sql_server_sql_action,
        sql_server_table_name=canarydrop.sql_server_table_name,
        sql_server_view_name=canarydrop.sql_server_view_name,
        sql_server_function_name=canarydrop.sql_server_function_name,
        sql_server_trigger_name=canarydrop.sql_server_trigger_name,
    )


@create_response.register
def _create_aws_key_token_response(
    token_request_details: AWSKeyTokenRequest,
    canarydrop: Canarydrop,
    settings: Optional[FrontendSettings] = None,
) -> AWSKeyTokenResponse:

    if settings is None:
        settings = frontend_settings

    if settings.AWSID_URL is None:
        return JSONResponse(
            {
                "message": "This Canarytokens instance does not have AWS ID tokens enabled."
            },
            status_code=500,
        )

    try:
        key = get_aws_key(
            token=canarydrop.canarytoken,
            server=get_all_canary_domains()[0],
            aws_url=settings.AWSID_URL,
            aws_access_key_id=settings.TESTING_AWS_ACCESS_KEY_ID,
            aws_secret_access_key=settings.TESTING_AWS_SECRET_ACCESS_KEY,
        )
    except Exception as e:
        capture_exception(error=e, context=("get_aws_key", None))
        # We can fail by getting 404 from AWSID_URL or failing validation
        return JSONResponse(
            {"message": "Failed to generate AWS Keys. We looking into it."},
            status_code=400,
        )

    canarydrop.aws_access_key_id = key["access_key_id"]
    canarydrop.aws_secret_access_key = key["secret_access_key"]
    canarydrop.aws_region = key["region"]
    canarydrop.aws_output = key["output"]
    if aws_account_id := key.get("aws_account_id", False):
        canarydrop.aws_account_id = aws_account_id
    canarydrop.generated_url = f"{canary_http_channel}/{canarydrop.canarytoken.value()}"
    save_canarydrop(canarydrop)

    return AWSKeyTokenResponse(
        email=canarydrop.alert_email_recipient or "",
        webhook_url=canarydrop.alert_webhook_url
        if canarydrop.alert_webhook_url
        else "",
        token=canarydrop.canarytoken.value(),
        token_url=canarydrop.generated_url,
        auth_token=canarydrop.auth,
        hostname=canarydrop.generated_hostname,
        url_components=list(canarydrop.get_url_components()),
        # additional information for AWS token response
        aws_access_key_id=canarydrop.aws_access_key_id,
        aws_secret_access_key=canarydrop.aws_secret_access_key,
        region=canarydrop.aws_region,
        output=canarydrop.aws_output,
    )


@create_response.register
def _create_azure_id_token_response(
    token_request_details: AzureIDTokenRequest,
    canarydrop: Canarydrop,
    settings: Optional[FrontendSettings] = None,
) -> AzureIDTokenResponse:
    if settings is None:
        settings = frontend_settings

    if settings.AZURE_ID_TOKEN_URL is None:
        return JSONResponse(
            {
                "message": "This Canarytokens instance does not have Azure ID tokens enabled."
            },
            status_code=400,
        )

    try:
        key = get_azure_id(
            token=canarydrop.canarytoken,
            server=get_all_canary_domains()[0],
            cert_file_name=token_request_details.azure_id_cert_file_name,
            azure_url=HttpUrl(
                f"{settings.AZURE_ID_TOKEN_URL}?code={settings.AZURE_ID_TOKEN_AUTH}",
                scheme=settings.AZURE_ID_TOKEN_URL.scheme,
            ),
        )
    except Exception as e:
        capture_exception(error=e, context=("get_azure_id", None))
        # We can fail by getting 404 from AZURE_ID_URL or failing validation
        return response_error(
            4, message="Failed to generate Azure IDs. We looking into it."
        )

    canarydrop.cert_file_name = key["cert_file_name"]
    canarydrop.app_id = key["app_id"]
    canarydrop.cert = key["cert"]
    canarydrop.tenant_id = key["tenant_id"]
    canarydrop.cert_name = key["cert_name"]
    canarydrop.generated_url = f"{canary_http_channel}/{canarydrop.canarytoken.value()}"
    save_canarydrop(canarydrop)
    return AzureIDTokenResponse(
        email=canarydrop.alert_email_recipient or "",
        webhook_url=canarydrop.alert_webhook_url or "",
        token=canarydrop.canarytoken.value(),
        token_url=canarydrop.generated_url,
        auth_token=canarydrop.auth,
        hostname=canarydrop.generated_hostname,
        url_components=list(canarydrop.get_url_components()),
        # additional information for Azure token response
        cert_file_name=canarydrop.cert_file_name,
        app_id=canarydrop.app_id,
        cert=canarydrop.cert,
        tenant_id=canarydrop.tenant_id,
        cert_name=canarydrop.cert_name,
    )


@create_response.register
def _create_webdav_token_response(
    token_request_details: WebDavTokenRequest,
    canarydrop: Canarydrop,
    settings: Optional[FrontendSettings] = None,
) -> WebDavTokenResponse:

    if settings is None:
        settings = frontend_settings

    if not (
        settings.WEBDAV_SERVER
        and settings.CLOUDFLARE_ACCOUNT_ID
        and settings.CLOUDFLARE_API_TOKEN
        and settings.CLOUDFLARE_NAMESPACE
    ):
        return JSONResponse(
            {
                "error_message": "This Canarytokens instance does not have the Network Folder Canarytoken enabled."
            },
            status_code=400,
        )
    canarydrop.webdav_fs_type = FsType(token_request_details.webdav_fs_type)
    canarydrop.webdav_server = settings.WEBDAV_SERVER
    queries.save_canarydrop(canarydrop=canarydrop)
    canarydrop.webdav_password = generate_webdav_password(
        canarydrop.canarytoken.value()
    )
    queries.save_canarydrop(canarydrop=canarydrop)
    insert_webdav_token(
        canarydrop.webdav_password,
        canarydrop.get_url([canary_http_channel]),
        canarydrop.webdav_fs_type,
    )
    return WebDavTokenResponse(
        email=canarydrop.alert_email_recipient or "",
        webhook_url=canarydrop.alert_webhook_url
        if canarydrop.alert_webhook_url
        else "",
        token=canarydrop.canarytoken.value(),
        token_url=canarydrop.get_url([canary_http_channel]),
        auth_token=canarydrop.auth,
        hostname=canarydrop.get_hostname(),
        url_components=list(canarydrop.get_url_components()),
        webdav_password=canarydrop.webdav_password,
        webdav_server=canarydrop.webdav_server,
        webdav_fs_type=canarydrop.webdav_fs_type,
    )


@create_response.register
def _(
    token_request_details: CMDTokenRequest, canarydrop: Canarydrop
) -> CMDTokenResponse:
    canarydrop.cmd_process = token_request_details.cmd_process
    queries.save_canarydrop(canarydrop=canarydrop)
    return CMDTokenResponse(
        email=canarydrop.alert_email_recipient or "",
        webhook_url=canarydrop.alert_webhook_url
        if canarydrop.alert_webhook_url
        else "",
        token=canarydrop.canarytoken.value(),
        token_url=canarydrop.get_url([canary_http_channel]),
        auth_token=canarydrop.auth,
        hostname=canarydrop.get_hostname(),
        url_components=list(canarydrop.get_url_components()),
        reg_file=msreg.make_canary_msreg(
            token_hostname=canarydrop.get_hostname(),
            process_name=canarydrop.cmd_process,
        ),
    )


@create_response.register
def _(
    token_request_details: WindowsFakeFSTokenRequest, canarydrop: Canarydrop
) -> WindowsFakeFSTokenResponse:
    canarydrop.windows_fake_fs_root = token_request_details.windows_fake_fs_root
    canarydrop.windows_fake_fs_file_structure = (
        token_request_details.windows_fake_fs_file_structure
    )
    queries.save_canarydrop(canarydrop=canarydrop)

    return WindowsFakeFSTokenResponse(
        email=canarydrop.alert_email_recipient or "",
        webhook_url=canarydrop.alert_webhook_url or "",
        token=canarydrop.canarytoken.value(),
        token_url=canarydrop.get_url([canary_http_channel]),
        auth_token=canarydrop.auth,
        hostname=canarydrop.get_hostname(),
        url_components=list(canarydrop.get_url_components()),
        powershell_file=windows_fake_fs.make_windows_fake_fs(
            token_hostname=canarydrop.get_hostname(),
            root_dir=canarydrop.windows_fake_fs_root,
            fake_file_structure=canarydrop.windows_fake_fs_file_structure,
        ),
    )


@create_response.register
def _(token_request_details: CCTokenRequest, canarydrop: Canarydrop) -> CCTokenResponse:
    eapi = extendtoken.ExtendAPI(
        email=frontend_settings.EXTEND_EMAIL,
        password=frontend_settings.EXTEND_PASSWORD.get_secret_value(),
        card_name=frontend_settings.EXTEND_CARD_NAME,
    )
    try:
        cc = eapi.create_credit_card(token_url=canarydrop.generated_url)
    except extendtoken.ExtendAPIRateLimitException:
        return response_error(
            4, "Credit Card Rate-Limiting currently in place. Please try again later."
        )

    if not cc or not cc.number:
        return response_error(
            4, "Failed to generate credit card. Please contact support@thinkst.com."
        )
    canarydrop.cc_kind = cc.kind
    canarydrop.cc_number = cc.number
    canarydrop.cc_cvc = cc.cvc
    canarydrop.cc_expiration = cc.expiration
    canarydrop.cc_name = cc.name
    canarydrop.cc_billing_zip = cc.billing_zip
    canarydrop.cc_rendered_html = cc.render_html()
    canarydrop.cc_rendered_csv = cc.to_csv()
    queries.save_canarydrop(canarydrop=canarydrop)

    return CCTokenResponse(
        email=canarydrop.alert_email_recipient or "",
        webhook_url=canarydrop.alert_webhook_url
        if canarydrop.alert_webhook_url
        else "",
        token=canarydrop.canarytoken.value(),
        token_url=canarydrop.get_url([canary_http_channel]),
        auth_token=canarydrop.auth,
        hostname=canarydrop.get_hostname(),
        url_components=list(canarydrop.get_url_components()),
        kind=canarydrop.cc_kind,
        number=canarydrop.cc_number,
        cvc=canarydrop.cc_cvc,
        expiration=canarydrop.cc_expiration,
        name=canarydrop.cc_name,
        billing_zip=canarydrop.cc_billing_zip,
        rendered_html=canarydrop.cc_rendered_html,
    )


@create_response.register
def _(token_request_details: PDFTokenRequest, canarydrop: Canarydrop):
    return PDFTokenResponse(
        email=canarydrop.alert_email_recipient or "",
        webhook_url=canarydrop.alert_webhook_url
        if canarydrop.alert_webhook_url
        else "",
        token=canarydrop.canarytoken.value(),
        token_url=canarydrop.get_url([canary_http_channel]),
        auth_token=canarydrop.auth,
        hostname=canarydrop.get_hostname(nxdomain=True),
        url_components=list(canarydrop.get_url_components()),
    )


@create_response.register
def _(
    token_request_details: CustomBinaryTokenRequest, canarydrop: Canarydrop
) -> CustomBinaryTokenResponse:
    """Handles the creation storing of a `CustomBinary` token.

    Args:
        token_request_details (CustomBinaryTokenRequest): Request details to make token.
        canarydrop (Canarydrop): Drop to associate with token and store relevant info.

    Raises:
        HTTPException: 400 if file is too large. See MAX_UPLOAD_SIZE in settings.
        HTTPException: 400 if file is not a .exe or .dll extension.

    Returns:
        CustomBinaryTokenResponse: response with tokened file.
    """

    file_name = token_request_details.signed_exe.filename
    token_request_details.signed_exe.file.seek(0)
    filebody = token_request_details.signed_exe.file.read()

    if not file_name.lower().endswith(("exe", "dll")):
        raise HTTPException(
            status_code=400, detail="Uploaded authenticode file must be an exe or dll"
        )

    if len(filebody) > frontend_settings.MAX_UPLOAD_SIZE:
        raise HTTPException(
            status_code=400,
            detail="File too large. File size must be < {size} MB. {size_given} MB given.".format(
                size=frontend_settings.MAX_UPLOAD_SIZE / (1024 * 1024),
                size_given=len(filebody) / (1024 * 1024),
            ),
        )
    signed_contents = make_canary_authenticode_binary(
        nxdomain_token_url=canarydrop.get_hostname(nxdomain=True, as_url=True),
        filebody=filebody,
    )
    encoded_signed_contents = "data:octet/stream;base64,{base64_file}".format(
        base64_file=base64.b64encode(signed_contents).decode()
    )
    save_canarydrop(canarydrop)
    return CustomBinaryTokenResponse(
        email=canarydrop.alert_email_recipient or "",
        webhook_url=canarydrop.alert_webhook_url
        if canarydrop.alert_webhook_url
        else "",
        token=canarydrop.canarytoken.value(),
        token_url=canarydrop.generated_url,
        auth_token=canarydrop.auth,
        hostname=canarydrop.get_hostname(nxdomain=True),
        url_components=list(canarydrop.get_url_components()),
        # additional information for CustomBinary token response
        file_name=file_name,
        file_contents=encoded_signed_contents,
    )


@create_response.register
def _(
    token_request_details: CustomImageTokenRequest, canarydrop: Canarydrop
) -> CustomImageTokenResponse:
    """Creates a response for Custom Image Token. This saves the

    Args:
        token_request_details (CustomImageTokenRequest): Request details.
        canarydrop (Canarydrop): canarydrop that will hold this tokens state.

    Raises:
        HTTPException: status 400 if Image Upload is not supported.
        HTTPException: status 400 if file is not .png, .gif, .jpg
        HTTPException: status 400 if file is too large. See MAX_UPLOAD_SIZE
        HTTPException: status 400 if failed to save file.

    Returns:
        CustomImageTokenResponse: Custom image response.
    """
    # ensure there is an upload folder
    if not frontend_settings.WEB_IMAGE_UPLOAD_PATH:
        raise HTTPException(status_code=400, detail="Image upload not supported")

    # extract uploaded file contents
    filename = token_request_details.web_image.filename

    # check file extension
    if not filename.lower().endswith((".png", ".gif", ".jpg")):
        raise HTTPException(
            status_code=400, detail="Uploaded image must be a PNG, GIF or JPG"
        )

    # extract file bytes and check file size
    token_request_details.web_image.file.seek(0)
    filebody = token_request_details.web_image.file.read()
    if len(filebody) > frontend_settings.MAX_UPLOAD_SIZE:
        max_size = str(frontend_settings.MAX_UPLOAD_SIZE / (1024 * 1024))
        raise HTTPException(
            status_code=400,
            detail=f"File too large. File size must be < {max_size} MB.",
        )
    # create a random local filename
    random_name = hashlib.md5(os.urandom(32)).hexdigest()
    filepath = "{pathjoin}.{extension}".format(
        pathjoin=os.path.join(
            frontend_settings.WEB_IMAGE_UPLOAD_PATH, random_name[:2], random_name[2:]
        ),
        extension=filename.lower()[-3:],
    )

    # create local file
    if not os.path.exists(os.path.dirname(filepath)):
        try:
            os.makedirs(os.path.dirname(filepath))
        except OSError as exc:  # Guard against race condition
            if exc.errno != errno.EEXIST:
                raise HTTPException(
                    status_code=400,
                    detail="Something went wrong when creating Custom Image Token ",
                )

    # write to local file
    with open(filepath, "wb") as fp:
        fp.write(filebody)
    # save to canarydrop
    canarydrop.browser_scanner_enabled = False
    canarydrop.web_image_enabled = True
    canarydrop.web_image_path = filepath

    save_canarydrop(canarydrop)
    # add_random_hit_to_drop_for_testing(canarydrop)
    return CustomImageTokenResponse(
        email=canarydrop.alert_email_recipient or "",
        webhook_url=canarydrop.alert_webhook_url
        if canarydrop.alert_webhook_url
        else "",
        token=canarydrop.canarytoken.value(),
        token_url=canarydrop.generated_url,
        auth_token=canarydrop.auth,
        hostname=canarydrop.generated_hostname,
        url_components=list(canarydrop.get_url_components()),
    )


@create_response.register
def _(token_request_details: SvnTokenRequest, canarydrop: Canarydrop):

    return SvnTokenResponse(
        email=canarydrop.alert_email_recipient or "",
        webhook_url=canarydrop.alert_webhook_url
        if canarydrop.alert_webhook_url
        else "",
        token=canarydrop.canarytoken.value(),
        token_url=canarydrop.generated_url,
        auth_token=canarydrop.auth,
        hostname=canarydrop.generated_hostname,
        url_components=list(canarydrop.get_url_components()),
    )


@create_response.register
def _(token_request_details: MsWordDocumentTokenRequest, canarydrop: Canarydrop):

    return MsWordDocumentTokenResponse(
        email=canarydrop.alert_email_recipient or "",
        webhook_url=canarydrop.alert_webhook_url
        if canarydrop.alert_webhook_url
        else "",
        token=canarydrop.canarytoken.value(),
        token_url=canarydrop.generated_url,
        auth_token=canarydrop.auth,
        hostname=canarydrop.generated_hostname,
        url_components=list(canarydrop.get_url_components()),
    )


@create_response.register
def _(token_request_details: MsExcelDocumentTokenRequest, canarydrop: Canarydrop):

    return MsExcelDocumentTokenResponse(
        email=canarydrop.alert_email_recipient or "",
        webhook_url=canarydrop.alert_webhook_url
        if canarydrop.alert_webhook_url
        else "",
        token=canarydrop.canarytoken.value(),
        token_url=canarydrop.generated_url,
        auth_token=canarydrop.auth,
        hostname=canarydrop.generated_hostname,
        url_components=list(canarydrop.get_url_components()),
    )


@create_response.register
def _(token_request_details: QRCodeTokenRequest, canarydrop: Canarydrop):
    return QRCodeTokenResponse(
        email=canarydrop.alert_email_recipient or "",
        webhook_url=canarydrop.alert_webhook_url
        if canarydrop.alert_webhook_url
        else "",
        token=canarydrop.canarytoken.value(),
        token_url=canarydrop.generated_url,
        auth_token=canarydrop.auth,
        hostname=canarydrop.generated_hostname,
        url_components=list(canarydrop.get_url_components()),
        # additional information for QRCode token response
        qrcode_png=segno.make(canarydrop.generated_url).png_data_uri(scale=5),
    )


@create_response.register
def _(token_request_details: SMTPTokenRequest, canarydrop: Canarydrop):
    return SMTPTokenResponse(
        email=canarydrop.alert_email_recipient or "",
        webhook_url=canarydrop.alert_webhook_url or "",
        token=canarydrop.canarytoken.value(),
        token_url=canarydrop.generated_url,
        auth_token=canarydrop.auth,
        hostname=canarydrop.generated_hostname,
        url_components=list(canarydrop.get_url_components()),
    )


@create_response.register
def _(token_request_details: KubeconfigTokenRequest, canarydrop: Canarydrop):
    return KubeconfigTokenResponse(
        email=canarydrop.alert_email_recipient or "",
        webhook_url=canarydrop.alert_webhook_url or "",
        token=canarydrop.canarytoken.value(),
        token_url=canarydrop.get_url([canary_http_channel]),
        auth_token=canarydrop.auth,
        hostname=canarydrop.get_hostname(),
        kubeconfig=canarydrop.kubeconfig,
    )


@create_response.register
def _(token_request_details: MySQLTokenRequest, canarydrop: Canarydrop):
    return MySQLTokenResponse(
        email=canarydrop.alert_email_recipient or "",
        webhook_url=canarydrop.alert_webhook_url
        if canarydrop.alert_webhook_url
        else "",
        token=canarydrop.canarytoken.value(),
        token_url=HttpUrl(
            canarydrop.get_url(
                [
                    f"{switchboard_settings.SWITCHBOARD_SCHEME}://{frontend_settings.DOMAINS[0]}"
                ]
            ),
            scheme=switchboard_settings.SWITCHBOARD_SCHEME,
        ),
        auth_token=canarydrop.auth,
        hostname=canarydrop.get_hostname(),
        usage=Canarydrop.generate_mysql_usage(
            canarydrop.canarytoken.value(),
            domain=frontend_settings.DOMAINS[0],
            port=switchboard_settings.CHANNEL_MYSQL_PORT,
        ),
    )


@create_response.register
def _(
    token_request_details: CreditCardV2TokenRequest, canarydrop: Canarydrop
) -> CreditCardV2TokenResponse:
    (status, card) = credit_card_infra.create_card(canarydrop.canarytoken.value())

    if status == credit_card_infra.Status.SUCCESS:
        canarydrop.cc_v2_card_id = card.card_id
        canarydrop.cc_v2_card_number = card.card_number
        canarydrop.cc_v2_cvv = card.cvv
        canarydrop.cc_v2_expiry_month = card.expiry_month
        canarydrop.cc_v2_expiry_year = card.expiry_year
        canarydrop.cc_v2_name_on_card = "Canarytokens.org"
    elif status == credit_card_infra.Status.NO_MORE_CREDITS:
        return JSONResponse(
            {"message": "No more Card Credits available."}, status_code=500
        )
    else:
        return JSONResponse({"message": "Something went wrong!"}, status_code=500)

    save_canarydrop(canarydrop)

    return CreditCardV2TokenResponse(
        email=canarydrop.alert_email_recipient or "",
        webhook_url=canarydrop.alert_webhook_url or "",
        token=canarydrop.canarytoken.value(),
        token_url=canarydrop.generated_url,
        auth_token=canarydrop.auth,
        hostname=canarydrop.generated_hostname,
        url_components=list(canarydrop.get_url_components()),
        card_id=canarydrop.cc_v2_card_id,
        name_on_card=canarydrop.cc_v2_name_on_card,
        card_number=canarydrop.cc_v2_card_number,
        cvv=canarydrop.cc_v2_cvv,
        expiry_month=canarydrop.cc_v2_expiry_month,
        expiry_year=canarydrop.cc_v2_expiry_year,
    )


@create_response.register
def _(
    token_request_details: IdPAppTokenRequest, canarydrop: Canarydrop
) -> IdPAppTokenResponse:
    canarydrop.idp_app_entity_id = canarydrop.generated_url.removesuffix("/saml/sso")
    canarydrop.idp_app_type = token_request_details.app_type
    if not canarydrop.redirect_url:
        canarydrop.browser_scanner_enabled = True
    save_canarydrop(canarydrop)

    return IdPAppTokenResponse(
        email=canarydrop.alert_email_recipient or "",
        webhook_url=canarydrop.alert_webhook_url or "",
        token=canarydrop.canarytoken.value(),
        token_url=canarydrop.generated_url,
        auth_token=canarydrop.auth,
        hostname=canarydrop.generated_hostname,
        url_components=list(canarydrop.get_url_components()),
        entity_id=canarydrop.idp_app_entity_id,
        app_type=canarydrop.idp_app_type,
    )


@create_response.register
def _(
    token_request_details: AWSInfraTokenRequest, canarydrop: Canarydrop
) -> AWSInfraTokenResponse:
    canarydrop.aws_account_id = token_request_details.aws_account_number
    canarydrop.aws_region = token_request_details.aws_region
    try:
        aws_infra.initialise(canarydrop)
    except Exception:
        return JSONResponse(
            {"message": "Failed to generate AWS Infra Canarytoken."}, status_code=500
        )
    save_canarydrop(canarydrop)

    return AWSInfraTokenResponse(
        email=canarydrop.alert_email_recipient or "",
        webhook_url=canarydrop.alert_webhook_url or "",
        token=canarydrop.canarytoken.value(),
        token_url=canarydrop.generated_url,
        auth_token=canarydrop.auth,
        hostname=canarydrop.generated_hostname,
        aws_account_number=canarydrop.aws_account_id,
        aws_region=canarydrop.aws_region,
        tf_module_prefix=canarydrop.aws_tf_module_prefix,
        ingesting=False,  # TODO: remove
    )<|MERGE_RESOLUTION|>--- conflicted
+++ resolved
@@ -59,10 +59,6 @@
 )
 from canarytokens.models import (
     PWA_APP_TITLES,
-<<<<<<< HEAD
-    AWSInfraAssetType,
-=======
->>>>>>> 6f393728
     AWSInfraGenerateChildAssetsRequest,
     AWSInfraGenerateChildAssetsResponse,
     AWSInfraHandleResponse,
@@ -74,10 +70,6 @@
     AWSInfraManagementResponseRequest,
     AWSInfraOperationType,
     AWSInfraSavePlanRequest,
-<<<<<<< HEAD
-    # AWSInfraServiceError,
-=======
->>>>>>> 6f393728
     AWSInfraSetupIngestionReceivedResponse,
     AWSInfraState,
     AWSInfraTeardownReceivedResponse,
@@ -1235,67 +1227,6 @@
     return AWSInfraGenerateChildAssetsResponse(assets=assets)
 
 
-<<<<<<< HEAD
-# TODO: Remove or move later
-@api.post(
-    "/awsinfra/test/generate-child-assets",
-    dependencies=[Depends(validate_exclusive_handle)],
-)
-async def test_api_awsinfra_generate_child_assets(
-    request: AWSInfraGenerateChildAssetsRequest,
-    response: Response,
-) -> AWSInfraGenerateChildAssetsResponse:
-    result = await aws_infra.generate_child_assets(request.assets)
-    return AWSInfraGenerateChildAssetsResponse(assets=result)
-
-
-# TODO: Remove or move later
-@api.post(
-    "/awsinfra/test/inventory-customer-account",
-)
-async def test_api_awsinfra_inventory_customer_account():
-
-    proposed_plan = {
-        "assets": {asset_type.value: [] for asset_type in AWSInfraAssetType}
-    }
-    deployed_assets = {}
-    inventoried_assets = {
-        AWSInfraAssetType.S3_BUCKET.value: [
-            "coffee-bean-imports",
-            "coffee-bean-exports",
-            "roasting-recipes",
-            "product-catalog",
-        ],
-        AWSInfraAssetType.DYNAMO_DB_TABLE.value: ["test-table-1", "test-table-2"],
-        AWSInfraAssetType.SECRETS_MANAGER_SECRET.value: [
-            "test-secret-1",
-            "test-secret-2",
-        ],
-        AWSInfraAssetType.SQS_QUEUE.value: ["test-queue-1", "test-queue-2"],
-        AWSInfraAssetType.SSM_PARAMETER.value: ["test-parameter-1", "test-parameter-2"],
-    }
-    await aws_infra.add_new_assets_to_plan(
-        deployed_assets, inventoried_assets, proposed_plan
-    )
-    return JSONResponse({"plan": proposed_plan})
-
-
-# TODO: Remove or move later
-@api.post("/awsinfra/test/generate-data-choices")
-async def test_api_awsinfra_generate_data_choices(
-    request: AWSInfraGenerateDataChoiceRequest,
-):
-    result = await aws_infra.generate_data_choice(
-        canarydrop=None,
-        asset_type=request.asset_type,
-        asset_field=request.asset_field,
-        parent_asset_name=request.parent_asset_name,
-    )
-    return JSONResponse({"result": result})
-
-
-=======
->>>>>>> 6f393728
 @api.post("/awsinfra/generate-data-choices")
 async def api_awsinfra_generate_data_choices(
     request: AWSInfraGenerateDataChoiceRequest, response: Response
@@ -1331,11 +1262,7 @@
     )
     try:
         aws_infra.update_state(canarydrop, AWSInfraState.PLAN)
-<<<<<<< HEAD
-        aws_infra.setup_new_plan(canarydrop, request.plan)
-=======
         aws_infra.setup_new_plan(canarydrop, request.plan["assets"])
->>>>>>> 6f393728
         aws_infra.mark_succeeded(canarydrop)
         queries.save_canarydrop(canarydrop)
 
